{-# LANGUAGE DataKinds #-}
{-# LANGUAGE OverloadedStrings #-}
{-# LANGUAGE TypeOperators #-}

module Share
  ( startApp,
  )
where

import Control.Monad.Except
import Control.Monad.Random (randomIO)
import Control.Monad.Reader
import Data.Binary.Builder qualified as Builder
import Data.ByteString.Char8 qualified as BSC
import Data.ByteString.Lazy.Char8 qualified as BL
import Data.List.Extra qualified as List
import Data.Map qualified as Map
import Data.Maybe qualified as Maybe
import Data.Text qualified as Text
import Data.Text.Encoding qualified as Text
import Data.Time (NominalDiffTime, diffUTCTime, getCurrentTime)
import Data.Typeable qualified as Typeable
import Data.UUID (UUID)
import Data.Vault.Lazy as Vault
<<<<<<< HEAD
import Network.HTTP.Types (HeaderName, statusCode)
import Network.HTTP.Types qualified as HTTP
import Network.URI qualified as URI
=======
import Ki.Unlifted qualified as Ki
import Network.HTTP.Types (HeaderName, statusCode)
import Network.HTTP.Types qualified as HTTP
>>>>>>> bc27ea2b
import Network.Wai
import Network.Wai qualified as Wai
import Network.Wai.Handler.Warp (run)
import Network.Wai.Internal qualified as Wai
import Network.Wai.Middleware.Cors
import Network.Wai.Middleware.Gzip qualified as Gzip
import Network.Wai.Middleware.RequestLogger (logStdoutDev)
import Network.Wai.Middleware.Routed (routedMiddleware)
import Servant
import Share.App
import Share.BackgroundJobs qualified as BackgroundJobs
import Share.BackgroundJobs.Monad (runBackground)
import Share.Env qualified as Env
import Share.IDs (RequestId, UserId)
import Share.IDs qualified as IDs
import Share.JWT qualified as JWT
import Share.Metrics (requestMetricsMiddleware, serveMetricsMiddleware)
import Share.OAuth.Session (AuthCheckCtx, MaybeAuthenticatedUserId, addAuthCheckCtx)
import Share.Prelude
import Share.Utils.Deployment qualified as Deployment
import Share.Utils.Logging (LogMsg (..), logErrorText)
import Share.Utils.Logging qualified as Logging
import Share.Utils.Servant
import Share.Utils.Servant.Cookies (CookieVal)
import Share.Utils.Servant.Cookies qualified as Cookies
import Share.Utils.Servant.RawRequest (RawRequest)
import Share.Web.API qualified as Web
import Share.Web.App (WebApp, localRequestCtx)
import Share.Web.App qualified as WebApp
import Share.Web.Errors
import Share.Web.Impl qualified as Web
import System.Log.FastLogger (FastLogger, FormattedTime, LogStr)
import System.Log.Raven qualified as Sentry
import System.Log.Raven.Types qualified as Sentry
import UnliftIO qualified
import UnliftIO.STM qualified as STM

startApp :: Env.Env () -> IO ()
startApp env = do
  app <- mkShareServer env
  Ki.scoped \scope -> do
    runBackground env "background-jobs" $ BackgroundJobs.startWorkers scope
    run (Env.serverPort env) app

newtype UncaughtException err = UncaughtException err
  deriving stock (Show)

instance (Show err) => Logging.Loggable (UncaughtException err) where
  toLog = Logging.withSeverity Logging.UserFault . Logging.showLog

instance ToServerError (UncaughtException a) where
  toServerError _ = (ErrorID "uncaught-exception", internalServerError)

-- | Converts every exception into a ServerError to ensure users always get a reasonable
-- response even if it's a 500.
toServantHandler :: Env.Env () -> WebApp a -> Handler a
toServantHandler env appM =
  let catchErrors m = do
        UnliftIO.tryAny m >>= \case
          Left (UnliftIO.SomeException (Typeable.cast @_ @ServerError -> Just serverErr)) -> do
            pure $ Left serverErr
          Left (UnliftIO.SomeException (Typeable.cast @_ @SomeServerError -> Just (SomeServerError serverErr))) -> do
            Logging.logMsg $ Logging.toLog serverErr
            let (_errId, servantErr) = toServerError serverErr
            pure $ Left servantErr
          Left (UnliftIO.SomeException err) -> do
            let addSentryData sr =
                  sr
                    { Sentry.srEnvironment = Just (show Deployment.deployment),
                      Sentry.srCulprit = Just "critical-uncaught-exception",
                      Sentry.srLevel = Sentry.Fatal
                    }
            sentryService <- asks Env.sentryService
            liftIO $ Sentry.register sentryService "errors" Sentry.Error (show err) addSentryData
            logErrorText ("Uncaught exception: " <> tShow err)
            pure $ Left err500
          Right a -> pure (Right a)
   in Handler . ExceptT $ do
        -- fresh request ctx for each request.
        reqCtx <- WebApp.freshRequestCtx
        runAppM (env {Env.ctx = reqCtx}) $ catchErrors appM

-- | Uses context from the request to set up an appropriate RequestCtx
type WrapperAPI = (RawRequest :> Header "X-NO-CACHE" Text :> Cookies.Cookie "NO-CACHE" Text :> Header "X-RequestID" RequestId :> MaybeAuthenticatedUserId :> Web.API)

mkShareServer :: Env.Env () -> IO Application
mkShareServer env = do
  reqTagsKey <- Vault.newKey
  let reqLoggerMiddleware = mkReqLogger reqTagsKey (Env.timeCache env) (Env.logger env)
  metricsMiddleware <- serveMetricsMiddleware env
  let appCtx :: (Context '[Cookies.CookieSettings, JWT.JWTSettings])
      appCtx = Env.cookieSettings env :. Env.jwtSettings env :. EmptyContext
  let ctx :: Context (AuthCheckCtx .++ '[Cookies.CookieSettings, JWT.JWTSettings])
      ctx = addAuthCheckCtx (Env.cookieSettings env) (Env.jwtSettings env) (Env.sessionCookieKey env) appCtx
  let waiApp =
        appServer reqTagsKey
          & hoistServerWithContext appAPI ctxType (toServantHandler env)
          & serveWithContext appAPI ctx
          & reqLoggerMiddleware
          & requestIDMiddleware
          & requestMetricsMiddleware Web.api
          & metricsMiddleware
          & skipOnLocal corsMiddleware
          & gzipMiddleware
  pure waiApp
  where
    ctxType = Proxy @(AuthCheckCtx .++ '[Cookies.CookieSettings, JWT.JWTSettings])
    uriFromReq req =
      (Env.apiOrigin env)
        { uriPath = BSC.unpack $ rawPathInfo req,
          uriQuery = BSC.unpack $ rawQueryString req
        }
    -- Add some global context to the request.
    appServer :: Vault.Key WebApp.ReqTagsVar -> Wai.Request -> Maybe Text -> (Maybe (CookieVal "NO-CACHE" Text)) -> Maybe RequestId -> Maybe UserId -> ServerT Web.API WebApp
    appServer reqTagsKey req noCacheHeader (Cookies.cookieVal -> noCacheCookie) mayRequestID mayUserId =
      let reqMethod = Wai.requestMethod req
          addReqCtx m = do
            let useCaching = not Deployment.onLocal && Maybe.isNothing noCacheHeader && Maybe.isNothing noCacheCookie
            let reqTags =
                  Map.fromList
                    [ ("caching-disabled", showBool $ not useCaching),
                      ("request-id", maybe "<none>" IDs.toText mayRequestID),
                      ("authenticated-user-id", maybe "<unauthenticated>" IDs.toText mayUserId),
                      ("path", Text.intercalate "/" $ pathInfo req),
                      ("commit", tShow (Env.commitHash env))
                    ]
            localRequestCtx
              ( \reqCtx ->
                  reqCtx
                    { WebApp.useCaching = useCaching,
                      WebApp.requestId = mayRequestID,
                      WebApp.authenticatedUser = mayUserId,
                      WebApp.pathInfo = pathInfo req,
                      WebApp.rawURI = Just $ uriFromReq req,
                      -- If there's a request tags var set on the request's vault via middleware, use that.
                      WebApp.reqTagsVar = fromMaybe (WebApp.reqTagsVar reqCtx) . Vault.lookup reqTagsKey . Wai.vault $ req
                    }
              )
              do
                reqTagsVar <- asks (WebApp.reqTagsVar . Env.ctx)
                STM.atomically $ STM.modifyTVar' reqTagsVar (<> reqTags)
                m

          -- Individual endpoints my specify a shorter timeout if they like, but we
          -- shouldn't compromise our global limit.
          -- Admin/local endpoints have a longer timeout to accomodate things like migrations.
          timeoutSeconds =
            case (Wai.pathInfo req) of
              -- Very long timeouts on local or admin routes
              ("admin" : _) -> (24 * 60 * 60)
              ("local" : _) -> (24 * 60 * 60)
              -- Temporary timeout extension for UCM until I can get on top of some of the new
              -- perf issues.
              ("ucm" : "v1" : _) -> 15 * 60
              -- GET requests shouldn't be doing much hard-work.
              -- Usually if they take a long time it's due to something like an infinite loop
              -- in a doc render and we want to shut it down before it consumes too many
              -- resources.
              _ | reqMethod == HTTP.methodGet -> 30
              -- All other requests (POST, PUT, PATCH, etc.) have a 120 second timeout.
              _ -> 120
       in hoistServerWithContext Web.api ctxType (addReqCtx . reportExceptions . withTimeoutSeconds (timeoutSeconds * localMultiplier)) (Web.server)

    -- Bigger timeouts on local
    localMultiplier :: NominalDiffTime
    localMultiplier = if Deployment.onLocal then 10 else 1

    showBool :: Bool -> Text
    showBool True = "true"
    showBool False = "false"

    -- Ensure we log and report all non-server-error exceptions
    reportExceptions :: WebApp a -> WebApp a
    reportExceptions m =
      UnliftIO.tryAny m >>= \case
        Left (UnliftIO.SomeException (Typeable.cast @_ @ServerError -> Just serverErr)) -> do
          UnliftIO.throwIO serverErr
        Left (UnliftIO.SomeException (Typeable.cast @_ @SomeServerError -> Just (SomeServerError serverErr))) -> do
          respondError serverErr
        Left (UnliftIO.SomeException err) -> do
          respondError $ UncaughtException err
        Right a -> pure a
    appAPI :: Proxy WrapperAPI
    appAPI = Proxy
    skipOnLocal :: Middleware -> Middleware
    skipOnLocal m = if Deployment.onLocal then id else m
    gzipMiddleware =
      -- Only apply gzipping on subsections of the api which tend to have sufficiently
      -- large payloads. Gzipping small payloads is a waste of time and might actually
      -- inflate them.
      -- Normally this would be done by looking at Content-Length headers, but Wai sends
      -- responses in the 'chunked' format and doesn't usually provide a Content-Length.
      flip routedMiddleware (Gzip.gzip Gzip.def) \case
        ("codebases" : _) -> True
        ("search" : _) -> True
        ("sync" : _) -> True
        _ -> False
    corsPolicy :: Request -> Maybe CorsResourcePolicy
    corsPolicy req = case Deployment.deployment of
      Deployment.Local -> Nothing
      Deployment.Staging ->
        case (List.lookup "Origin" $ requestHeaders req) >>= URI.parseAbsoluteURI . BSC.unpack of
          Just uri
            | isValidSubdomain uri ->
                let rootSubdomain = uri {uriPath = [], uriQuery = [], uriFragment = []}
                 in -- Allow requests from any subdomain of the share staging origin.
                    Just $ defaultCorsPolicy [BSC.pack . show @URI $ rootSubdomain]
          _ -> Just $ defaultCorsPolicy []
      Deployment.Production ->
        Just $ defaultCorsPolicy []
      where
        isValidSubdomain origin = fromMaybe False $ do
          originHostParts <- List.splitOn "." . URI.uriRegName <$> URI.uriAuthority origin
          shareHostParts <- List.splitOn "." . URI.uriRegName <$> URI.uriAuthority (Env.shareUiOrigin env)
          cloudHostParts <- List.splitOn "." . URI.uriRegName <$> URI.uriAuthority (Env.cloudUiOrigin env)
          pure $ shareHostParts `List.isSuffixOf` originHostParts || cloudHostParts `List.isSuffixOf` originHostParts
        -- Require that the request come from one of the known cloud or share origins.
        defaultCorsPolicy additionalOrigins =
          simpleCorsResourcePolicy
            { corsOrigins = Just ([BSC.pack . show @URI $ Env.shareUiOrigin env, BSC.pack . show @URI $ Env.cloudUiOrigin env] <> additionalOrigins, True {- allow receiving cookies in requests made from these origins -}),
              corsRequestHeaders = "X-XSRF-TOKEN" : simpleHeaders,
              corsMethods = ["PATCH", "DELETE", "PUT"] <> simpleMethods
            }
    corsMiddleware :: Middleware
    corsMiddleware = cors corsPolicy

mkReqLogger :: Vault.Key WebApp.ReqTagsVar -> IO FormattedTime -> FastLogger -> Middleware
mkReqLogger reqTagsKey timeCache logger app = do
  \req responder -> do
    let hasDebugHeader = any (\(headerName, _) -> headerName == "X-DEBUG") (Wai.requestHeaders req)
    if Deployment.onLocal || hasDebugHeader
      then verboseRequestResponseLogger app req responder
      else standardReqLoggingMiddleware app req responder
  where
    formatter :: FormattedTime -> Request -> HTTP.Status -> NominalDiffTime -> Map Text Text -> LogStr
    formatter timestamp req (statusCode -> respStatus) responseTimeSeconds reqTags =
      Logging.logFmtFormatter timestamp $
        LogMsg
          { severity = statusSeverity respStatus,
            callstack = Nothing,
            msg = "",
            tags =
              Map.fromList
                [ ("status", tShow respStatus),
                  ("response-time-ms", tShow (realToFrac @NominalDiffTime @Double responseTimeSeconds * 1000)),
                  ("user-agent", maybe "" Text.decodeUtf8 $ requestHeaderUserAgent req),
                  ("method", Text.decodeUtf8 $ requestMethod req),
                  ("path", Text.decodeUtf8 $ rawPathInfo req),
                  ("request-id", Text.decodeUtf8 . fromMaybe "" . Prelude.lookup requestIDHeader . Wai.requestHeaders $ req)
                ]
                <> reqTags
          }
    statusSeverity :: Int -> Logging.Severity
    statusSeverity = \case
      status
        | status >= 500 -> Logging.Error
        | status >= 400 -> Logging.UserFault
        | otherwise -> Logging.Info
    standardReqLoggingMiddleware :: Middleware
    standardReqLoggingMiddleware app req responder = do
      t0 <- getCurrentTime
      -- Stash a request specific TVar in the vault so we can add tags to it during the
      -- request, but can still access it when formatting logs for the request.
      reqTagsV <- STM.newTVarIO mempty
      let newVault = Vault.insert reqTagsKey reqTagsV (Wai.vault req)
      let req' = req {Wai.vault = newVault}
      app req' $ \res -> do
        t1 <- getCurrentTime
        date <- liftIO timeCache
        rspRcv <- responder res
        let status = responseStatus res
            duration = t1 `diffUTCTime` t0
        reqTags <- STM.readTVarIO reqTagsV
        liftIO . logger $ formatter date req status duration reqTags
        return rspRcv

requestIDHeader :: HeaderName
requestIDHeader = "X-RequestID"

-- Middleware that generates a random UUID for each request, and modifies both the request and response headers to
-- include it.
requestIDMiddleware :: Middleware
requestIDMiddleware app req responder = do
  reqID <- randomIO @UUID
  let header = (requestIDHeader, Text.encodeUtf8 . tShow $ reqID)
  app
    req {requestHeaders = header : requestHeaders req}
    \response -> responder (Wai.mapResponseHeaders (header :) response)

verboseRequestResponseLogger :: Middleware
verboseRequestResponseLogger app req responder = do
  case requestBodyLength req of
    ChunkedBody -> putStrLn "Request Body: Unknown Size"
    KnownLength wo -> putStrLn $ "Request Body: " <> show wo <> " bytes"
  logStdoutDev app req $ \resp -> do
    BL.putStr $ "Response Body: "
    case resp of
      Wai.ResponseFile _ _ filePath _ -> putStrLn $ "<ResponseFile: " <> filePath <> ">"
      Wai.ResponseBuilder _ _ builder -> do
        let bytes = Builder.toLazyByteString builder
        putStrLn $ show (BL.length bytes) <> " bytes ("
        BL.putStrLn $ Builder.toLazyByteString builder
        BL.putStrLn ")"
      Wai.ResponseStream {} -> putStrLn "<ResponseStream>"
      Wai.ResponseRaw {} -> putStrLn "<ResponseRaw>"
    responder resp<|MERGE_RESOLUTION|>--- conflicted
+++ resolved
@@ -22,15 +22,10 @@
 import Data.Typeable qualified as Typeable
 import Data.UUID (UUID)
 import Data.Vault.Lazy as Vault
-<<<<<<< HEAD
+import Ki.Unlifted qualified as Ki
 import Network.HTTP.Types (HeaderName, statusCode)
 import Network.HTTP.Types qualified as HTTP
 import Network.URI qualified as URI
-=======
-import Ki.Unlifted qualified as Ki
-import Network.HTTP.Types (HeaderName, statusCode)
-import Network.HTTP.Types qualified as HTTP
->>>>>>> bc27ea2b
 import Network.Wai
 import Network.Wai qualified as Wai
 import Network.Wai.Handler.Warp (run)
