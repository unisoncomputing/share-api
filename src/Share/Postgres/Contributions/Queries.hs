{-# LANGUAGE DuplicateRecordFields #-}
{-# LANGUAGE RecordWildCards #-}
{-# LANGUAGE TypeOperators #-}

module Share.Postgres.Contributions.Queries
  ( contributionByProjectIdAndNumber,
    shareContributionByProjectIdAndNumber,
    listContributionsByProjectId,
    contributionById,
    updateContribution,
    insertContributionStatusChangeEvent,
    contributionStatusChangeEventsByContributionId,
    listContributionsByUserId,
    shareContributionsByBranchOf,
    getPagedShareContributionTimelineByProjectIdAndNumber,
    performMergesAndBCAUpdatesFromBranchPush,
    rebaseContributionsFromMergedBranches,
    contributionStateTokenById,
    existsPrecomputedNamespaceDiff,
    getPrecomputedNamespaceDiff,
    savePrecomputedNamespaceDiff,
    contributionsRelatedToBranches,
  )
where

import Control.Lens
import Data.List qualified as List
import Data.Map qualified as Map
import Data.Set qualified as Set
import Data.Time (UTCTime)
import Safe (lastMay)
import Share.Codebase.Types (CodebaseEnv (..))
import Share.Contribution (Contribution (..), ContributionStatus (..))
import Share.IDs
import Share.Postgres qualified as PG
import Share.Postgres.Comments.Queries (commentsByTicketOrContribution)
import Share.Postgres.IDs
import Share.Prelude
import Share.Utils.API
import Share.Web.Errors
import Share.Web.Share.Contributions.API (ContributionTimelineCursor, ListContributionsCursor)
import Share.Web.Share.Contributions.Types

<<<<<<< HEAD
createContribution ::
  -- | Author
  UserId ->
  ProjectId ->
  -- | Title
  Text ->
  -- | Description
  Maybe Text ->
  ContributionStatus ->
  -- | Source Branch
  BranchId ->
  -- | Target Branch
  BranchId ->
  PG.Transaction e (ContributionId, ContributionNumber)
createContribution authorId projectId title description status sourceBranchId targetBranchId = do
  (contributionId, number) <-
    PG.queryExpect1Row
      [PG.sql|
        WITH contrib_number AS (
            SELECT (COALESCE(MAX(contribution_number), 0) + 1) AS new
            FROM contributions contribution
            WHERE contribution.project_id = #{projectId}
        )
        INSERT INTO contributions(
          author_id,
          project_id,
          title,
          description,
          status,
          source_branch,
          target_branch,
          source_causal_id,
          target_causal_id,
          contribution_number,
          best_common_ancestor_causal_id
        )
        SELECT #{authorId}, #{projectId}, #{title}, #{description}, #{status}, #{sourceBranchId}, #{targetBranchId}, source_branch.causal_id, target_branch.causal_id, contrib_number.new, best_common_causal_ancestor(source_branch.causal_id, target_branch.causal_id)
          FROM contrib_number
          JOIN project_branches AS source_branch ON source_branch.id = #{sourceBranchId}
          JOIN project_branches AS target_branch ON target_branch.id = #{targetBranchId}
        RETURNING contributions.id, contributions.contribution_number
      |]
  insertContributionStatusChangeEvent contributionId authorId Nothing status
  let contributionEventData =
        ProjectContributionData
          { projectId,
            contributionId,
            fromBranchId = sourceBranchId,
            toBranchId = targetBranchId,
            contributorUserId = authorId
          }
  (projectResourceId, projectOwnerUserId) <-
    PG.queryExpect1Row
      [PG.sql|
    SELECT p.resource_id, p.owner_user_id FROM projects p
    WHERE p.id = #{projectId}
    |]

  let notifEvent =
        NotificationEvent
          { eventId = (),
            eventOccurredAt = (),
            eventResourceId = projectResourceId,
            eventData = ProjectContributionCreatedData contributionEventData,
            eventScope = projectOwnerUserId
          }
  NotifQ.recordEvent notifEvent
  pure (contributionId, number)

=======
>>>>>>> 6a88e274
contributionByProjectIdAndNumber ::
  ProjectId ->
  ContributionNumber ->
  PG.Transaction e (Maybe Contribution)
contributionByProjectIdAndNumber projectId contributionNumber = do
  PG.query1Row @Contribution
    [PG.sql|
        SELECT
          contribution.id,
          contribution.project_id,
          contribution.contribution_number,
          contribution.title,
          contribution.description,
          contribution.status,
          contribution.source_branch,
          contribution.target_branch,
          contribution.source_causal_id,
          contribution.target_causal_id,
          contribution.best_common_ancestor_causal_id,
          contribution.created_at,
          contribution.updated_at,
          contribution.author_id
        FROM contributions contribution
        WHERE contribution.project_id = #{projectId}
              AND contribution.contribution_number = #{contributionNumber}
      |]

shareContributionByProjectIdAndNumber ::
  ProjectId ->
  ContributionNumber ->
  PG.Transaction e (Maybe (ShareContribution UserId))
shareContributionByProjectIdAndNumber projectId contributionNumber = do
  PG.query1Row
    [PG.sql|
        SELECT
          contribution.id,
          contribution.contribution_number,
          project_owner.handle,
          project.slug,
          contribution.title,
          contribution.description,
          contribution.status,
          source_branch.name,
          source_branch_contributor.handle,
          target_branch.name,
          target_branch_contributor.handle,
          contribution.created_at,
          contribution.updated_at,
          contribution.author_id,
          (SELECT COUNT(*) FROM comments comment WHERE comment.contribution_id = contribution.id AND comment.deleted_at IS NULL) as num_comments
        FROM contributions AS contribution
             JOIN projects AS project ON project.id = contribution.project_id
             JOIN users AS project_owner ON project_owner.id = project.owner_user_id
             JOIN project_branches AS source_branch ON source_branch.id = contribution.source_branch
             LEFT JOIN users AS source_branch_contributor ON source_branch_contributor.id = source_branch.contributor_id
             JOIN project_branches AS target_branch ON target_branch.id = contribution.target_branch
             LEFT JOIN users AS target_branch_contributor ON target_branch_contributor.id = target_branch.contributor_id
        WHERE contribution.project_id = #{projectId}
              AND contribution_number = #{contributionNumber}
      |]

-- | Lists all contributions for a project which match the provided filters.
--   Most recently updated first.
listContributionsByProjectId ::
  ProjectId ->
  Limit ->
  Maybe (Cursor ListContributionsCursor) ->
  Maybe UserId ->
  Maybe ContributionStatus ->
  Maybe ContributionKindFilter ->
  PG.Transaction e (Maybe (Cursor ListContributionsCursor), [ShareContribution UserId])
listContributionsByProjectId projectId limit mayCursor mayUserFilter mayStatusFilter mayKindFilter = do
  let kindFilter = case mayKindFilter of
        Nothing -> "true"
        Just kind -> case kind of
          AllContributionKinds -> mempty
          OnlyCoreContributions -> [PG.sql| source_branch.contributor_id IS NULL |]
          OnlyContributorContributions -> [PG.sql| source_branch.contributor_id IS NOT NULL |]
  let cursorFilter = case mayCursor of
        Nothing -> "true"
        Just (Cursor (beforeTime, contributionId)) ->
          [PG.sql|
          (contribution.updated_at, contribution.id) < (#{beforeTime}, #{contributionId})
          |]
  addCursor
    <$> PG.queryListRows @(ShareContribution UserId)
      [PG.sql|
        SELECT
          contribution.id,
          contribution.contribution_number,
          project_owner.handle,
          project.slug,
          contribution.title,
          contribution.description,
          contribution.status,
          source_branch.name,
          source_branch_contributor.handle,
          target_branch.name,
          target_branch_contributor.handle,
          contribution.created_at,
          contribution.updated_at,
          contribution.author_id,
          (SELECT COUNT(*) FROM comments comment WHERE comment.contribution_id = contribution.id AND comment.deleted_at IS NULL) as num_comments
        FROM contributions AS contribution
             JOIN projects AS project ON project.id = contribution.project_id
             JOIN users AS project_owner ON project_owner.id = project.owner_user_id
             JOIN project_branches AS source_branch ON source_branch.id = contribution.source_branch
             LEFT JOIN users AS source_branch_contributor ON source_branch_contributor.id = source_branch.contributor_id
             JOIN project_branches AS target_branch ON target_branch.id = contribution.target_branch
             LEFT JOIN users AS target_branch_contributor ON target_branch_contributor.id = target_branch.contributor_id
        WHERE
          ^{kindFilter}
          AND ^{cursorFilter}
          AND project.id = #{projectId}
          AND (#{mayUserFilter} IS NULL OR contribution.author_id = #{mayUserFilter})
          AND (#{mayStatusFilter} IS NULL OR contribution.status = #{mayStatusFilter})
        ORDER BY contribution.updated_at DESC, contribution.id DESC
        LIMIT #{limit}
      |]
  where
    addCursor :: [ShareContribution UserId] -> (Maybe (Cursor ListContributionsCursor), [ShareContribution UserId])
    addCursor xs =
      ( lastMay xs <&> \(ShareContribution {updatedAt, contributionId}) ->
          Cursor (updatedAt, contributionId),
        xs
      )

contributionById :: (PG.QueryA m) => ContributionId -> m Contribution
contributionById contributionId = do
  PG.queryExpect1Row @Contribution
    [PG.sql|
        SELECT
          contribution.id,
          contribution.project_id,
          contribution.contribution_number,
          contribution.title,
          contribution.description,
          contribution.status,
          contribution.source_branch,
          contribution.target_branch,
          contribution.source_causal_id,
          contribution.target_causal_id,
          contribution.best_common_ancestor_causal_id,
          contribution.created_at,
          contribution.updated_at,
          contribution.author_id
        FROM contributions AS contribution
        WHERE contribution.id = #{contributionId}
      |]

updateContribution :: UserId -> ContributionId -> Maybe Text -> NullableUpdate Text -> Maybe ContributionStatus -> Maybe BranchId -> Maybe BranchId -> PG.Transaction e Bool
updateContribution callerUserId contributionId newTitle newDescription newStatus newSourceBranchId newTargetBranchId = do
  isJust <$> runMaybeT do
    Contribution {..} <- lift $ contributionById contributionId
    let updatedTitle = fromMaybe title newTitle
    let updatedDescription = fromNullableUpdate description newDescription
    let updatedStatus = fromMaybe status newStatus
    let updatedSourceBranchId = fromMaybe sourceBranchId newSourceBranchId
    let updatedTargetBranchId = fromMaybe targetBranchId newTargetBranchId
    -- Add a status change event
    when (isJust newStatus && newStatus /= Just status) do
      lift $ insertContributionStatusChangeEvent contributionId callerUserId (Just status) updatedStatus
    lift $
      PG.execute_
        [PG.sql|
        UPDATE contributions
        SET
          title = #{updatedTitle},
          description = #{updatedDescription},
          status = #{updatedStatus},
          source_branch = #{updatedSourceBranchId},
          target_branch = #{updatedTargetBranchId}
        WHERE id = #{contributionId}
        |]
    -- We don't want to change the causals for merged or closed contributions because it
    -- messes with the diffs.
    -- But we do want to update them if the source or target branch has changed.
    when
      (updatedStatus == InReview || updatedStatus == Draft)
      do
        lift $
          PG.execute_
            [PG.sql|
          UPDATE contributions
          SET
            source_causal_id = (SELECT pb.causal_id FROM project_branches pb WHERE pb.id = #{updatedSourceBranchId}),
            target_causal_id = (SELECT pb.causal_id FROM project_branches pb WHERE pb.id = #{updatedTargetBranchId}),
            best_common_ancestor_causal_id = best_common_causal_ancestor(
              (SELECT pb.causal_id FROM project_branches pb WHERE pb.id = #{updatedSourceBranchId}),
              (SELECT pb.causal_id FROM project_branches pb WHERE pb.id = #{updatedTargetBranchId})
            )
          WHERE id = #{contributionId}
          |]

insertContributionStatusChangeEvent :: ContributionId -> UserId -> Maybe ContributionStatus -> ContributionStatus -> PG.Transaction e ()
insertContributionStatusChangeEvent contributionId actorUserId oldStatus newStatus = do
  PG.execute_
    [PG.sql|
        INSERT INTO contribution_status_events
          (contribution_id, actor, old_status, new_status)
          VALUES (#{contributionId}, #{actorUserId}, #{oldStatus}, #{newStatus})
      |]

contributionStatusChangeEventsByContributionId :: ContributionId -> Maybe UTCTime -> Maybe UTCTime -> PG.Transaction e [StatusChangeEvent UserId]
contributionStatusChangeEventsByContributionId contributionId mayFromExclusive untilInclusive = do
  PG.queryListRows
    [PG.sql|
        SELECT
          event.old_status,
          event.new_status,
          event.actor,
          event.created_at
        FROM contribution_status_events AS event
        WHERE contribution_id = #{contributionId}
              AND (#{mayFromExclusive} IS NULL OR event.created_at > #{mayFromExclusive})
              AND (#{untilInclusive} IS NULL OR event.created_at <= #{untilInclusive})
        ORDER BY event.created_at ASC
      |]

listContributionsByUserId ::
  Maybe UserId ->
  UserId ->
  Limit ->
  Maybe (Cursor (UTCTime, ContributionId)) ->
  Maybe ContributionStatus ->
  Maybe ContributionKindFilter ->
  PG.Transaction e (Maybe (Cursor (UTCTime, ContributionId)), [ShareContribution UserId])
listContributionsByUserId callerUserId userId limit mayCursor mayStatusFilter mayKindFilter = do
  let kindFilter = case mayKindFilter of
        Nothing -> "true"
        Just kind -> case kind of
          AllContributionKinds -> mempty
          OnlyCoreContributions -> [PG.sql| source_branch.contributor_id IS NULL |]
          OnlyContributorContributions -> [PG.sql| source_branch.contributor_id IS NOT NULL |]
  let cursorFilter = case mayCursor of
        Nothing -> "true"
        Just (Cursor (beforeTime, contributionId)) ->
          [PG.sql|
          (contribution.updated_at, contribution.id) < (#{beforeTime}, #{contributionId})
          |]
  addCursor
    <$> PG.queryListRows @(ShareContribution UserId)
      [PG.sql|
      SELECT
        contribution.id,
        contribution.contribution_number,
        project_owner.handle,
        project.slug,
        contribution.title,
        contribution.description,
        contribution.status,
        source_branch.name,
        source_branch_contributor.handle,
        target_branch.name,
        target_branch_contributor.handle,
        contribution.created_at,
        contribution.updated_at,
        contribution.author_id,
        (SELECT COUNT(*) FROM comments comment WHERE comment.contribution_id = contribution.id AND comment.deleted_at IS NULL) as num_comments
      FROM contributions AS contribution
        JOIN projects AS project ON project.id = contribution.project_id
      WHERE
        contribution.author_id = #{userId}
        AND NOT project.private
          OR EXISTS (
            SELECT FROM accessible_private_projects ap
            WHERE
              ap.user_id = #{callerUserId}
              AND ap.project_id = project.id
          )
        AND (#{mayStatusFilter} IS NULL OR contribution.status = #{mayStatusFilter})
        AND ^{cursorFilter}
        AND ^{kindFilter}
      ORDER BY contribution.updated_at DESC, contribution.id DESC
      LIMIT #{limit}
      |]
  where
    addCursor :: [ShareContribution UserId] -> (Maybe (Cursor ListContributionsCursor), [ShareContribution UserId])
    addCursor xs =
      ( lastMay xs <&> \(ShareContribution {updatedAt, contributionId}) ->
          Cursor (updatedAt, contributionId),
        xs
      )

-- | Note: Doesn't perform auth checks, the assumption is that if you already have access to
-- the branchId you have access to all associated contributions.
shareContributionsByBranchOf :: Traversal s t BranchId [ShareContribution UserId] -> s -> PG.Transaction e t
shareContributionsByBranchOf trav s =
  s
    & unsafePartsOf trav %%~ \branchIds -> do
      contributionsByBranch <-
        ( PG.queryListRows @(PG.Only BranchId PG.:. ShareContribution UserId)
            [PG.sql|
          WITH source_branches(branch_id) AS (
            SELECT * FROM ^{PG.singleColumnTable branchIds}
          )
          SELECT
            source_branches.branch_id,
            contribution.id,
            contribution.contribution_number,
            project_owner.handle,
            project.slug,
            contribution.title,
            contribution.description,
            contribution.status,
            source_branch.name,
            source_branch_contributor.handle,
            target_branch.name,
            target_branch_contributor.handle,
            contribution.created_at,
            contribution.updated_at,
            contribution.author_id,
            (SELECT COUNT(*) FROM comments comment WHERE comment.contribution_id = contribution.id AND comment.deleted_at IS NULL) as num_comments
          FROM source_branches
            JOIN project_branches AS source_branch ON source_branch.id = source_branches.branch_id
            JOIN contributions AS contribution ON contribution.source_branch = source_branch.id
            JOIN projects AS project ON project.id = contribution.project_id
            JOIN users AS project_owner ON project_owner.id = project.owner_user_id
            LEFT JOIN users AS source_branch_contributor ON source_branch_contributor.id = source_branch.contributor_id
            JOIN project_branches AS target_branch ON target_branch.id = contribution.target_branch
            LEFT JOIN users AS target_branch_contributor ON target_branch_contributor.id = target_branch.contributor_id
      |]
            <&> ( \(results :: [PG.Only BranchId PG.:. ShareContribution UserId]) ->
                    -- Group by the source branch Id.
                    results
                      & fmap
                        ( \(PG.Only branchId PG.:. shareContribution) ->
                            (branchId, [shareContribution])
                        )
                      & Map.fromListWith (<>)
                )
          )
      pure $ branchIds <&> \branchId -> Map.findWithDefault [] branchId contributionsByBranch

getPagedShareContributionTimelineByProjectIdAndNumber ::
  ProjectId ->
  ContributionNumber ->
  Maybe ContributionTimelineCursor ->
  Limit ->
  PG.Transaction SomeServerError (Maybe ContributionTimelineCursor, [ContributionTimelineEvent UserId])
getPagedShareContributionTimelineByProjectIdAndNumber projectId contributionNumber mayFromExclusive limit = do
  Contribution {contributionId} <- contributionByProjectIdAndNumber projectId contributionNumber `whenNothingM` throwSomeServerError (EntityMissing (ErrorID "contribution:missing") "Contribution not found")
  mayTillInclusiveTimestamp <- determineUpperDateBound contributionId
  statusChangeEvents <- fmap ContributionTimelineStatusChange <$> contributionStatusChangeEventsByContributionId contributionId mayFromExclusive mayTillInclusiveTimestamp
  comments <- fmap ContributionTimelineComment <$> commentsByTicketOrContribution (Left contributionId) mayFromExclusive mayTillInclusiveTimestamp
  let timeline = List.sortOn eventTimestamp (statusChangeEvents <> comments)
  pure (mayTillInclusiveTimestamp, timeline)
  where
    -- We want to page a set number of events, but are joining across many event sources.
    -- This converts a page size into a timestamp range which is easily applicable across all
    -- event sources.
    --
    -- Effectively we join all the events from all sources starting at the 'from' time, then
    -- take the first <page-size> events from that set, which allows us to determine the
    -- 'till' time to use when ACTUALLY fetching entities from each individual table.
    --
    -- We can't just grab 'at most N' elements from each table because it may result in some
    -- events appearing to be missing from the timeline.
    determineUpperDateBound :: ContributionId -> PG.Transaction e (Maybe UTCTime)
    determineUpperDateBound contributionId = do
      PG.query1Col @(UTCTime)
        [PG.sql|
            WITH events(timestamp, contribution_id) AS (
              SELECT status_event.created_at, status_event.contribution_id FROM contribution_status_events status_event
              UNION ALL
              SELECT comment.created_at, comment.contribution_id FROM comments comment
            ), events_in_window (timestamp, contribution_id) AS (
              SELECT timestamp, contribution_id FROM events
                WHERE events.contribution_id = #{contributionId}
                  AND (#{mayFromExclusive} IS NULL OR timestamp > #{mayFromExclusive})
                ORDER BY timestamp ASC
                LIMIT #{limit}
            )
            SELECT MAX(events_in_window.timestamp) FROM events_in_window
        |]

data NewBCAs = NewBCAs
  { sourceBranchCausal :: CausalId,
    targetBranchCausal :: CausalId,
    bca :: CausalId
  }
  deriving (Show)

-- | Recompute the best common ancestors for all contributions related to the branch, then
-- return the set of contribution IDs which have been marked as merged.
performMergesAndBCAUpdatesFromBranchPush :: UserId -> BranchId -> PG.Transaction e (Set ContributionId)
performMergesAndBCAUpdatesFromBranchPush callerUserId branchId = do
  -- Get the new BCAs for all contributions related to the branch
  contributionsToMarkAsMerged <-
    PG.queryListCol @(ContributionId)
      [PG.sql|
    WITH new_bcas(contribution_id, source_causal_id, target_causal_id, bca_id) AS (
      SELECT contr.id, source_branch.causal_id, target_branch.causal_id, best_common_causal_ancestor(source_branch.causal_id, target_branch.causal_id) FROM contributions contr
        JOIN project_branches AS source_branch ON source_branch.id = contr.source_branch
        JOIN project_branches AS target_branch ON target_branch.id = contr.target_branch
        WHERE contr.source_branch = #{branchId} OR contr.target_branch = #{branchId}
          AND status IN (#{Draft}, #{InReview})
    ), contributions_to_mark_as_merged(contribution_id) AS (
      SELECT contribution_id FROM new_bcas
        WHERE new_bcas.bca_id IS NOT NULL
          AND new_bcas.bca_id = new_bcas.source_causal_id
    ), non_merged_bca_updates AS MATERIALIZED (
      UPDATE contributions contr
        SET best_common_ancestor_causal_id = new_bcas.bca_id,
            source_causal_id = new_bcas.source_causal_id,
            target_causal_id = new_bcas.target_causal_id
        FROM new_bcas
        WHERE
          contr.id = new_bcas.contribution_id
          AND contr.id NOT IN (SELECT contribution_id FROM contributions_to_mark_as_merged)
    ) SELECT contribution_id FROM contributions_to_mark_as_merged
      |]
  for_ contributionsToMarkAsMerged \contributionId -> do
    _success <- updateContribution callerUserId contributionId Nothing Unchanged (Just Merged) Nothing Nothing
    pure ()
  pure $ Set.fromList contributionsToMarkAsMerged

rebaseContributionsFromMergedBranches :: Set ContributionId -> PG.Transaction e (Set ContributionId)
rebaseContributionsFromMergedBranches mergedContributions = do
  PG.queryListCol @ContributionId
    [PG.sql|
      WITH merged_contribution_ids(contribution_id) AS (
        SELECT * FROM ^{PG.singleColumnTable $ Set.toList mergedContributions}
      )
      UPDATE contributions contr
        SET target_branch = merged_contribution.target_branch,
            target_causal_id = new_target_branch.causal_id,
            best_common_ancestor_causal_id = best_common_causal_ancestor(
              contr.source_causal_id,
              new_target_branch.causal_id
            )
        -- Update all open contributions which are merging into a branch that was just merged
        FROM merged_contribution_ids
          JOIN contributions merged_contribution ON merged_contribution.id = merged_contribution_ids.contribution_id
          JOIN project_branches new_target_branch ON new_target_branch.id = merged_contribution.target_branch
        WHERE merged_contribution.source_branch = contr.target_branch
          AND contr.status IN (#{Draft}, #{InReview})
        RETURNING contr.id
    |]
    <&> Set.fromList

contributionStateTokenById :: ContributionId -> PG.Transaction e ContributionStateToken
contributionStateTokenById contributionId = do
  PG.queryExpect1Row @ContributionStateToken
    [PG.sql|
        SELECT
          contribution.id,
          contribution.source_branch,
          contribution.target_branch,
          source_causal.hash,
          target_causal.hash,
          contribution.status
        FROM contributions contribution
          JOIN causals source_causal ON source_causal.id = contribution.source_causal_id
          JOIN causals target_causal ON target_causal.id = contribution.target_causal_id
        WHERE contribution.id = #{contributionId}
      |]

-- | Get whether a precomputed namespace diff exists.
existsPrecomputedNamespaceDiff :: (CodebaseEnv, CausalId) -> (CodebaseEnv, CausalId) -> PG.Transaction e Bool
existsPrecomputedNamespaceDiff
  (CodebaseEnv {codebaseOwner = leftCodebaseUser}, leftCausalId)
  (CodebaseEnv {codebaseOwner = rightCodebaseUser}, rightCausalId) = do
    PG.queryExpect1Col @Bool
      [PG.sql|
        SELECT EXISTS (
          SELECT
          FROM namespace_diffs
          WHERE left_causal_id = #{leftCausalId}
            AND right_causal_id = #{rightCausalId}
            AND left_codebase_owner_user_id = #{leftCodebaseUser}
            AND right_codebase_owner_user_id = #{rightCodebaseUser}
        )
      |]

getPrecomputedNamespaceDiff ::
  (PG.QueryA m) =>
  (CodebaseEnv, CausalId) ->
  (CodebaseEnv, CausalId) ->
  m (Maybe Text)
getPrecomputedNamespaceDiff
  (CodebaseEnv {codebaseOwner = leftCodebaseUser}, leftCausalId)
  (CodebaseEnv {codebaseOwner = rightCodebaseUser}, rightCausalId) =
    PG.query1Col @Text
      [PG.sql|
          SELECT (diff :: text)
          FROM namespace_diffs nd
          WHERE nd.left_causal_id = #{leftCausalId}
            AND nd.right_causal_id = #{rightCausalId}
            AND nd.left_codebase_owner_user_id = #{leftCodebaseUser}
            AND nd.right_codebase_owner_user_id = #{rightCodebaseUser}
        |]

savePrecomputedNamespaceDiff ::
  (CodebaseEnv, CausalId) ->
  (CodebaseEnv, CausalId) ->
  Text ->
  PG.Transaction e ()
savePrecomputedNamespaceDiff (CodebaseEnv {codebaseOwner = leftCodebaseUser}, leftCausalId) (CodebaseEnv {codebaseOwner = rightCodebaseUser}, rightCausalId) diff = do
  PG.execute_
    [PG.sql|
        INSERT INTO namespace_diffs (left_causal_id, right_causal_id, left_codebase_owner_user_id, right_codebase_owner_user_id, diff)
        VALUES (#{leftCausalId}, #{rightCausalId}, #{leftCodebaseUser}, #{rightCodebaseUser}, #{diff}::jsonb)
        ON CONFLICT DO NOTHING
      |]

-- | Get all draft and in-review contribution IDs for contributions which have a source or target branch in the
-- provided set.
contributionsRelatedToBranches :: Set BranchId -> PG.Transaction e [ContributionId]
contributionsRelatedToBranches branchIds = do
  PG.queryListCol @ContributionId
    [PG.sql|
      WITH related_branches(branch_id) AS (
        SELECT * FROM ^{PG.singleColumnTable $ Set.toList branchIds}
      )
        SELECT contr.id FROM contributions contr
          WHERE
            (contr.source_branch IN (SELECT branch_id FROM related_branches)
              OR contr.target_branch IN (SELECT branch_id FROM related_branches)
            )
            AND contr.status IN (#{Draft}, #{InReview})
      |]<|MERGE_RESOLUTION|>--- conflicted
+++ resolved
@@ -41,78 +41,6 @@
 import Share.Web.Share.Contributions.API (ContributionTimelineCursor, ListContributionsCursor)
 import Share.Web.Share.Contributions.Types
 
-<<<<<<< HEAD
-createContribution ::
-  -- | Author
-  UserId ->
-  ProjectId ->
-  -- | Title
-  Text ->
-  -- | Description
-  Maybe Text ->
-  ContributionStatus ->
-  -- | Source Branch
-  BranchId ->
-  -- | Target Branch
-  BranchId ->
-  PG.Transaction e (ContributionId, ContributionNumber)
-createContribution authorId projectId title description status sourceBranchId targetBranchId = do
-  (contributionId, number) <-
-    PG.queryExpect1Row
-      [PG.sql|
-        WITH contrib_number AS (
-            SELECT (COALESCE(MAX(contribution_number), 0) + 1) AS new
-            FROM contributions contribution
-            WHERE contribution.project_id = #{projectId}
-        )
-        INSERT INTO contributions(
-          author_id,
-          project_id,
-          title,
-          description,
-          status,
-          source_branch,
-          target_branch,
-          source_causal_id,
-          target_causal_id,
-          contribution_number,
-          best_common_ancestor_causal_id
-        )
-        SELECT #{authorId}, #{projectId}, #{title}, #{description}, #{status}, #{sourceBranchId}, #{targetBranchId}, source_branch.causal_id, target_branch.causal_id, contrib_number.new, best_common_causal_ancestor(source_branch.causal_id, target_branch.causal_id)
-          FROM contrib_number
-          JOIN project_branches AS source_branch ON source_branch.id = #{sourceBranchId}
-          JOIN project_branches AS target_branch ON target_branch.id = #{targetBranchId}
-        RETURNING contributions.id, contributions.contribution_number
-      |]
-  insertContributionStatusChangeEvent contributionId authorId Nothing status
-  let contributionEventData =
-        ProjectContributionData
-          { projectId,
-            contributionId,
-            fromBranchId = sourceBranchId,
-            toBranchId = targetBranchId,
-            contributorUserId = authorId
-          }
-  (projectResourceId, projectOwnerUserId) <-
-    PG.queryExpect1Row
-      [PG.sql|
-    SELECT p.resource_id, p.owner_user_id FROM projects p
-    WHERE p.id = #{projectId}
-    |]
-
-  let notifEvent =
-        NotificationEvent
-          { eventId = (),
-            eventOccurredAt = (),
-            eventResourceId = projectResourceId,
-            eventData = ProjectContributionCreatedData contributionEventData,
-            eventScope = projectOwnerUserId
-          }
-  NotifQ.recordEvent notifEvent
-  pure (contributionId, number)
-
-=======
->>>>>>> 6a88e274
 contributionByProjectIdAndNumber ::
   ProjectId ->
   ContributionNumber ->
