--- conflicted
+++ resolved
@@ -107,11 +107,7 @@
             & Name.segments
             & NonEmpty.init
             & Path.fromList
-<<<<<<< HEAD
-        Nothing -> mempty @Path
-=======
         Nothing -> mempty
->>>>>>> 307f7fd0
   let fullPath = perspective <> nameLocation
   Debug.debugM Debug.Server "relocateToNameRoot fullPath" fullPath
   namesPerspective@NamesPerspective {relativePerspective} <- namesPerspectiveForRootAndPath rootBh (PathSegments . fmap NameSegment.toUnescapedText . Path.toList $ fullPath)
