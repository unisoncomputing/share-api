{-# LANGUAGE DisambiguateRecordFields #-}
{-# LANGUAGE DuplicateRecordFields #-}
{-# LANGUAGE TypeOperators #-}

-- | Common queries for users.
module Share.Postgres.Users.Queries
  ( userDisplayInfoOf,
    userIdsByHandlesOf,
    userProfileById,
    updateUser,
    expectUserByUserId,
    userByUserId,
    userByEmail,
    userByGithubUserId,
    userByHandle,
    createFromGithubUser,
    NewOrPreExisting (..),
    getNewOrPreExisting,
    isNew,
    findOrCreateGithubUser,
    searchUsersByNameOrHandlePrefix,
    UserCreationError (..),
    allUsers,
    createUser,
  )
where

import Control.Lens
import Control.Monad.Except
import Data.ByteString.Lazy qualified as BL
import Data.Text qualified as Text
import Data.Text.Encoding qualified as Text
import Servant qualified
import Share.Codebase qualified as Codebase
import Share.Github
import Share.IDs
import Share.IDs qualified as IDs
import Share.Postgres (unrecoverableError)
import Share.Postgres qualified as PG
import Share.Postgres.LooseCode.Queries qualified as LCQ
import Share.Prelude
import Share.User
import Share.UserProfile (UserProfile (..))
import Share.Utils.API
import Share.Utils.Logging qualified as Logging
import Share.Utils.Postgres
import Share.Utils.URI (URIParam (..))
import Share.Web.Authorization.Types qualified as AuthZ
import Share.Web.Errors (EntityMissing (EntityMissing), ErrorID (..), ToServerError (..))
import Share.Web.Share.DisplayInfo (UserDisplayInfo (..))

-- | Efficiently resolve User Display Info for UserIds within a structure.
userDisplayInfoOf :: (PG.QueryA m) => Traversal s t UserId UserDisplayInfo -> s -> m t
userDisplayInfoOf trav s = do
  s
    & unsafePartsOf trav %%~ \userIds -> do
      let usersTable = zip [0 :: Int32 ..] userIds
      PG.queryListRows @(UserHandle, Maybe Text, Maybe URIParam, UserId)
        [PG.sql|
      WITH values(ord, user_id) AS (
        SELECT * FROM ^{PG.toTable usersTable}
      )
      SELECT users.handle, users.name, users.avatar_url, users.id
        FROM values
          JOIN users ON users.id = values.user_id
      ORDER BY ord
      |]
        <&> fmap
          ( \(handle, name, avatarUrl, userId) ->
              UserDisplayInfo
                { handle,
                  name,
                  avatarUrl = unpackURI <$> avatarUrl,
                  userId
                }
          )
        <&> \result ->
          if length result /= length userIds
            then error "userDisplayInfoOf: Missing user display info."
            else result

userIdsByHandlesOf :: (PG.QueryA m) => Traversal s t UserHandle UserId -> s -> m t
userIdsByHandlesOf trav s = do
  s
    & unsafePartsOf trav %%~ \userHandles -> do
      let usersTable = zip [0 :: Int32 ..] userHandles
      PG.queryListCol @(UserId)
        [PG.sql|
      WITH values(ord, handle) AS (
        SELECT * FROM ^{PG.toTable usersTable}
      )
      SELECT u.id
        FROM values
          JOIN users u ON u.handle = values.handle
      ORDER BY ord
      |]
        <&> \result ->
          if length result /= length userHandles
            then error "userIdsByHandlesOf: Missing user ids."
            else result

userProfileById :: UserId -> PG.Transaction e (Maybe UserProfile)
userProfileById userId = do
  PG.query1Row
    [PG.sql|
        SELECT u.id, u.name, u.avatar_url, u.handle, u.bio, u.website, u.location, u.twitterHandle, u.pronouns
        FROM users u
        WHERE u.id = #{userId}
      |]

updateUser ::
  UserId ->
  NullableUpdate Text ->
  NullableUpdate URIParam ->
  NullableUpdate Text ->
  NullableUpdate Text ->
  NullableUpdate Text ->
  NullableUpdate Text ->
  NullableUpdate Text ->
  PG.Transaction e ()
updateUser toUpdateUserId newName newAvatarUrl newBio newWebsite newLocation newTwitterHandle newPronouns = void . runMaybeT $ do
  UserProfile
    { user_name = existingName,
      avatar_url = existingAvatarUrl,
      bio = existingBio,
      website = existingWebsite,
      location = existingLocation,
      twitterHandle = existingTwitterHandle,
      pronouns = existingPronouns
    } <-
    MaybeT $ userProfileById toUpdateUserId
  let updatedName = fromNullableUpdate existingName newName
  let updatedAvatarUrl = fromNullableUpdate existingAvatarUrl newAvatarUrl
  let updatedBio = fromNullableUpdate existingBio newBio
  let updatedWebsite = fromNullableUpdate existingWebsite newWebsite
  let updatedLocation = fromNullableUpdate existingLocation newLocation
  let updatedTwitterHandle = fromNullableUpdate existingTwitterHandle newTwitterHandle
  let updatedPronouns = fromNullableUpdate existingPronouns newPronouns
  PG.execute_
    [PG.sql|
      UPDATE users
      SET
        name = #{updatedName},
        avatar_url = #{updatedAvatarUrl},
        bio = #{updatedBio},
        website = #{updatedWebsite},
        location = #{updatedLocation},
        twitterHandle = #{updatedTwitterHandle},
        pronouns = #{updatedPronouns}
      WHERE id = #{toUpdateUserId}
  |]

expectUserByUserId :: (PG.QueryM m) => UserId -> m User
expectUserByUserId uid = do
  userByUserId uid >>= \case
    Just user -> pure user
    Nothing -> unrecoverableError $ EntityMissing (ErrorID "user:missing") ("User with id " <> IDs.toText uid <> " not found")

userByUserId :: (PG.QueryM m) => UserId -> m (Maybe User)
userByUserId uid = do
  PG.query1Row
    [PG.sql|
        SELECT u.id, u.name, u.primary_email, u.avatar_url, u.handle, u.private
        FROM users u
        WHERE u.id = #{uid}
      |]

userByEmail :: Text -> PG.Transaction e (Maybe User)
userByEmail email = do
  PG.query1Row
    [PG.sql|
        SELECT u.id, u.name, u.primary_email, u.avatar_url, u.handle, u.private
        FROM users u
        WHERE lower(u.primary_email) = lower(#{email})
        LIMIT 1
      |]

userByGithubUserId :: Int64 -> PG.Transaction e (Maybe User)
userByGithubUserId githubUserId = do
  PG.query1Row
    [PG.sql|
        SELECT u.id, u.name, u.primary_email, u.avatar_url, u.handle, u.private
        FROM github_users gh
          JOIN users u
            ON gh.unison_user_id = u.id
        WHERE gh.github_user_id = #{githubUserId}
      |]

userByHandle :: UserHandle -> PG.Transaction e (Maybe User)
userByHandle handle = do
  PG.query1Row
    [PG.sql|
        SELECT u.id, u.name, u.primary_email, u.avatar_url, u.handle, u.private
        FROM users u
        WHERE u.handle = lower(#{handle})
      |]

<<<<<<< HEAD
createFromGithubUser :: AuthZ.AuthZReceipt -> GithubUser -> GithubEmail -> Maybe UserHandle -> PG.Transaction UserCreationError User
createFromGithubUser !authzReceipt (GithubUser githubHandle githubUserId avatar_url user_name) primaryEmail mayPreferredHandle = do
  let (GithubEmail {github_email_email = user_email, github_email_verified = emailVerified}) = primaryEmail
  userHandle <- case mayPreferredHandle of
    Just handle -> pure handle
    Nothing -> case IDs.fromText @UserHandle (Text.toLower githubHandle) of
      Left err -> throwError (InvalidUserHandle err githubHandle)
      Right handle -> pure handle
=======
createFromGithubUser :: AuthZ.AuthZReceipt -> GithubUser -> GithubEmail -> PG.Transaction UserCreationError User
createFromGithubUser !authzReceipt (GithubUser githubHandle githubUserId avatar_url user_name) primaryEmail = do
  let (GithubEmail {githubEmailEmail = user_email, githubEmailIsVerified = emailVerified}) = primaryEmail
  userHandle <- case IDs.fromText @UserHandle (Text.toLower githubHandle) of
    Left err -> throwError (InvalidUserHandle err githubHandle)
    Right handle -> pure handle
>>>>>>> 873f00b9
  userId <- createUser authzReceipt user_email user_name (Just avatar_url) userHandle emailVerified
  PG.execute_
    [PG.sql|
          INSERT INTO github_users
            (github_user_id, unison_user_id)
            VALUES (#{githubUserId}, #{userId})
        |]
  let codebase = Codebase.codebaseEnv authzReceipt (Codebase.codebaseLocationForUserCodebase userId)
  Codebase.codebaseMToTransaction codebase LCQ.initialize
  let visibility = UserPublic
  pure $
    User
      { handle = userHandle,
        avatar_url = Just avatar_url,
        user_id = userId,
        user_name,
        user_email,
        visibility
      }

-- | Note: Since there's currently no way to choose a handle during user creation,
-- manually creating users that aren't mapped to a github user WILL lock out any github
-- user by that name from creating a share account. Use caution.
createUser :: AuthZ.AuthZReceipt -> Text -> Maybe Text -> Maybe URIParam -> UserHandle -> Bool -> PG.Transaction UserCreationError UserId
createUser !_authZReceipt userEmail userName avatarUrl userHandle emailVerified = do
  handleExists <-
    PG.queryExpect1Col
      [PG.sql|
        SELECT EXISTS (SELECT from users WHERE handle = #{userHandle})
      |]
  if handleExists
    then do
      throwError $ UserHandleTaken userHandle
    else do
      -- All users are created public, private users are currently only possible via
      -- manual Postgres manipulation.
      let private = False
      PG.queryExpect1Col
        [PG.sql|
              INSERT INTO users
                (primary_email, email_verified, avatar_url, name, handle, private)
                VALUES (#{userEmail}, #{emailVerified}, #{avatarUrl}, #{userName}, #{userHandle}, #{private})
              RETURNING id
            |]

data NewOrPreExisting a
  = New a
  | PreExisting a
  deriving stock (Show, Eq, Functor, Foldable, Traversable)

getNewOrPreExisting :: NewOrPreExisting a -> a
getNewOrPreExisting (New a) = a
getNewOrPreExisting (PreExisting a) = a

isNew :: NewOrPreExisting a -> Bool
isNew New {} = True
isNew _ = False

findOrCreateGithubUser :: AuthZ.AuthZReceipt -> GithubUser -> GithubEmail -> Maybe UserHandle -> PG.Transaction UserCreationError (NewOrPreExisting User)
findOrCreateGithubUser authZReceipt ghu@(GithubUser _login githubUserId _avatarUrl _name) primaryEmail mayPreferredHandle = do
  user <- userByGithubUserId githubUserId
  case user of
    Just user' -> pure (PreExisting user')
    Nothing -> do
      New <$> createFromGithubUser authZReceipt ghu primaryEmail mayPreferredHandle

searchUsersByNameOrHandlePrefix :: Query -> Limit -> PG.Transaction e [(User, Maybe OrgId)]
searchUsersByNameOrHandlePrefix (Query prefix) (Limit limit) = do
  let q = likeEscape prefix <> "%"
  PG.queryListRows @(User PG.:. (PG.Only (Maybe OrgId)))
    [PG.sql|
    SELECT u.id, u.name, u.primary_email, u.avatar_url, u.handle, u.private, org.id
      FROM users u
      LEFT JOIN orgs org ON org.user_id = u.id
      WHERE (u.handle ILIKE #{q}
             OR u.name ILIKE #{q}
            ) AND NOT u.private
      LIMIT #{limit}
      |]
    <&> fmap \(user PG.:. PG.Only mayOrgId) -> (user, mayOrgId)

data UserCreationError
  = UserHandleTaken UserHandle
  | -- A given user handle isn't valid according to Share.
    -- This shouldn't happen for Github Handles, but in the case it does, we throw an error.
    -- (Error Message, Invalid Handle)
    InvalidUserHandle Text Text

instance Logging.Loggable UserCreationError where
  toLog = \case
    UserHandleTaken handle ->
      Logging.textLog ("User handle taken: " <> Text.pack (show handle))
        & Logging.withSeverity Logging.UserFault
    InvalidUserHandle err handle ->
      Logging.textLog ("Invalid user handle: " <> Text.pack (show err) <> " " <> handle)
        & Logging.withSeverity Logging.UserFault

instance ToServerError UserCreationError where
  toServerError = \case
    UserHandleTaken {} -> (ErrorID "user-creation:handle-taken", Servant.err409 {Servant.errBody = "User handle taken."})
    InvalidUserHandle err _handle -> (ErrorID "user-creation:invalid-handle", Servant.err400 {Servant.errBody = "Invalid user handle: " <> BL.fromStrict (Text.encodeUtf8 err)})

allUsers :: PG.Transaction e [UserId]
allUsers = do
  PG.queryListCol
    [PG.sql|
        SELECT id FROM users
      |]<|MERGE_RESOLUTION|>--- conflicted
+++ resolved
@@ -195,23 +195,14 @@
         WHERE u.handle = lower(#{handle})
       |]
 
-<<<<<<< HEAD
 createFromGithubUser :: AuthZ.AuthZReceipt -> GithubUser -> GithubEmail -> Maybe UserHandle -> PG.Transaction UserCreationError User
 createFromGithubUser !authzReceipt (GithubUser githubHandle githubUserId avatar_url user_name) primaryEmail mayPreferredHandle = do
-  let (GithubEmail {github_email_email = user_email, github_email_verified = emailVerified}) = primaryEmail
+  let (GithubEmail {githubEmailEmail = user_email, githubEmailIsVerified = emailVerified}) = primaryEmail
   userHandle <- case mayPreferredHandle of
     Just handle -> pure handle
     Nothing -> case IDs.fromText @UserHandle (Text.toLower githubHandle) of
       Left err -> throwError (InvalidUserHandle err githubHandle)
       Right handle -> pure handle
-=======
-createFromGithubUser :: AuthZ.AuthZReceipt -> GithubUser -> GithubEmail -> PG.Transaction UserCreationError User
-createFromGithubUser !authzReceipt (GithubUser githubHandle githubUserId avatar_url user_name) primaryEmail = do
-  let (GithubEmail {githubEmailEmail = user_email, githubEmailIsVerified = emailVerified}) = primaryEmail
-  userHandle <- case IDs.fromText @UserHandle (Text.toLower githubHandle) of
-    Left err -> throwError (InvalidUserHandle err githubHandle)
-    Right handle -> pure handle
->>>>>>> 873f00b9
   userId <- createUser authzReceipt user_email user_name (Just avatar_url) userHandle emailVerified
   PG.execute_
     [PG.sql|
