--- conflicted
+++ resolved
@@ -72,10 +72,7 @@
 import Data.Text.Encoding qualified as Text
 import Data.Time qualified as Time
 import Servant
-<<<<<<< HEAD
-=======
 import Share.BackgroundJobs.Monad (Background)
->>>>>>> 92203f9b
 import Share.Branch
 import Share.Contribution (Contribution (..), ContributionStatus (..))
 import Share.IDs
