--- conflicted
+++ resolved
@@ -42,7 +42,6 @@
 import Share.Web.Share.Projects.Types (projectToAPI)
 import Share.Web.Share.Types
 import U.Codebase.HashTags (CausalHash)
-import Unison.Codebase.Path (Path)
 import Unison.Codebase.Path qualified as Path
 import Unison.HashQualified qualified as HQ
 import Unison.Name (Name)
@@ -130,11 +129,7 @@
   where
     projectBranchShortHand = ProjectBranchShortHand {userHandle, projectSlug, contributorHandle = mayContributorHandle, branchName}
 
-<<<<<<< HEAD
-    cacheParams = [IDs.toText projectBranchShortHand, tShow $ fromMaybe (mempty @Path) relativeTo, tShow $ fromMaybe (mempty @Path) namespace]
-=======
     cacheParams = [IDs.toText projectBranchShortHand, tShow $ fromMaybe mempty relativeTo, tShow $ fromMaybe mempty namespace]
->>>>>>> 307f7fd0
 
 projectBranchDefinitionsByNameEndpoint ::
   Maybe Session ->
@@ -155,17 +150,10 @@
   rt <- Codebase.codebaseRuntime codebase
   Codebase.cachedCodebaseResponse authZReceipt codebaseLoc "project-branch-definitions-by-name" cacheParams causalId $ do
     Codebase.runCodebaseTransaction codebase $ do
-<<<<<<< HEAD
-      ShareBackend.definitionForHQName (fromMaybe (mempty @Path) relativeTo) causalId renderWidth (Suffixify False) rt name
-  where
-    projectBranchShortHand = ProjectBranchShortHand {userHandle, projectSlug, contributorHandle, branchName}
-    cacheParams = [IDs.toText projectBranchShortHand, HQ.toTextWith Name.toText name, tShow $ fromMaybe (mempty @Path) relativeTo, foldMap toUrlPiece renderWidth]
-=======
       ShareBackend.definitionForHQName (fromMaybe mempty relativeTo) causalId renderWidth (Suffixify False) rt name
   where
     projectBranchShortHand = ProjectBranchShortHand {userHandle, projectSlug, contributorHandle, branchName}
     cacheParams = [IDs.toText projectBranchShortHand, HQ.toTextWith Name.toText name, tShow $ fromMaybe mempty relativeTo, foldMap toUrlPiece renderWidth]
->>>>>>> 307f7fd0
 
 projectBranchDefinitionsByHashEndpoint ::
   Maybe Session ->
@@ -188,17 +176,10 @@
   rt <- Codebase.codebaseRuntime codebase
   Codebase.cachedCodebaseResponse authZReceipt codebaseLoc "project-branch-definitions-by-hash" cacheParams causalId $ do
     Codebase.runCodebaseTransaction codebase $ do
-<<<<<<< HEAD
-      ShareBackend.definitionForHQName (fromMaybe (mempty @Path) relativeTo) causalId renderWidth (Suffixify False) rt query
-  where
-    projectBranchShortHand = ProjectBranchShortHand {userHandle, projectSlug, contributorHandle, branchName}
-    cacheParams = [IDs.toText projectBranchShortHand, toUrlPiece referent, tShow $ fromMaybe (mempty @Path) relativeTo, foldMap toUrlPiece renderWidth]
-=======
       ShareBackend.definitionForHQName (fromMaybe mempty relativeTo) causalId renderWidth (Suffixify False) rt query
   where
     projectBranchShortHand = ProjectBranchShortHand {userHandle, projectSlug, contributorHandle, branchName}
     cacheParams = [IDs.toText projectBranchShortHand, toUrlPiece referent, tShow $ fromMaybe mempty relativeTo, foldMap toUrlPiece renderWidth]
->>>>>>> 307f7fd0
 
 projectBranchTermSummaryEndpoint ::
   Maybe Session ->
@@ -222,11 +203,7 @@
       serveTermSummary ref mayName causalId relativeTo renderWidth
   where
     projectBranchShortHand = ProjectBranchShortHand {userHandle, projectSlug, contributorHandle, branchName}
-<<<<<<< HEAD
-    cacheParams = [IDs.toText projectBranchShortHand, toUrlPiece ref, maybe "" Name.toText mayName, tShow $ fromMaybe (mempty @Path) relativeTo, foldMap toUrlPiece renderWidth]
-=======
     cacheParams = [IDs.toText projectBranchShortHand, toUrlPiece ref, maybe "" Name.toText mayName, tShow $ fromMaybe mempty relativeTo, foldMap toUrlPiece renderWidth]
->>>>>>> 307f7fd0
 
 projectBranchTypeSummaryEndpoint ::
   Maybe Session ->
@@ -250,11 +227,7 @@
       serveTypeSummary ref mayName renderWidth
   where
     projectBranchShortHand = ProjectBranchShortHand {userHandle, projectSlug, contributorHandle, branchName}
-<<<<<<< HEAD
-    cacheParams = [IDs.toText projectBranchShortHand, toUrlPiece ref, maybe "" Name.toText mayName, tShow $ fromMaybe (mempty @Path) relativeTo, foldMap toUrlPiece renderWidth]
-=======
     cacheParams = [IDs.toText projectBranchShortHand, toUrlPiece ref, maybe "" Name.toText mayName, tShow $ fromMaybe mempty relativeTo, foldMap toUrlPiece renderWidth]
->>>>>>> 307f7fd0
 
 projectBranchFindEndpoint ::
   Maybe Session ->
@@ -269,15 +242,9 @@
   Maybe CausalHash ->
   WebApp [(Fuzzy.Alignment, Fuzzy.FoundResult)]
 projectBranchFindEndpoint (AuthN.MaybeAuthedUserID callerUserId) userHandle projectSlug (BranchShortHand {contributorHandle, branchName}) mayRelativeTo limit renderWidth query searchDependencies rootHash = do
-<<<<<<< HEAD
-  let relativeTo = fromMaybe (mempty @Path) mayRelativeTo
-  (project@Project {ownerUserId = projectOwnerUserId}, Branch {causal = branchHead, contributorId}) <- getProjectBranch projectBranchShortHand
-  authZReceipt <- AuthZ.permissionGuard $ AuthZ.checkProjectBranchRead callerUserId project
-=======
   let relativeTo = fromMaybe mempty mayRelativeTo
   (Project {ownerUserId = projectOwnerUserId, projectId}, Branch {causal = branchHead, contributorId}) <- getProjectBranch projectBranchShortHand
   authZReceipt <- AuthZ.permissionGuard $ AuthZ.checkProjectBranchRead callerUserId projectId
->>>>>>> 307f7fd0
   let codebaseLoc = Codebase.codebaseLocationForProjectBranchCodebase projectOwnerUserId contributorId
   let codebase = Codebase.codebaseEnv authZReceipt codebaseLoc
   causalId <- resolveRootHash codebase branchHead rootHash
@@ -305,11 +272,7 @@
   rt <- Codebase.codebaseRuntime codebase
   Codebase.cachedCodebaseResponse authZReceipt codebaseLoc "project-branch-namespaces-by-name" cacheParams causalId $ do
     Codebase.runCodebaseTransactionOrRespondError codebase $ do
-<<<<<<< HEAD
-      ND.namespaceDetails rt (fromMaybe (mempty @Path) path) causalId renderWidth
-=======
       ND.namespaceDetails rt (fromMaybe mempty path) causalId renderWidth
->>>>>>> 307f7fd0
         `whenNothingM` throwError (EntityMissing (ErrorID "namespace-not-found") "Namespace not found")
   where
     cacheParams = [IDs.toText projectBranchShortHand, tShow path, foldMap (toUrlPiece . Pretty.widthToInt) renderWidth]
@@ -324,15 +287,9 @@
   Maybe CausalHash ->
   WebApp (Cached JSON ReadmeResponse)
 getProjectBranchReadmeEndpoint (AuthN.MaybeAuthedUserID callerUserId) userHandle projectSlug (BranchShortHand {contributorHandle, branchName}) rootHash = do
-<<<<<<< HEAD
-  (project@Project {ownerUserId = projectOwnerUserId}, Branch {causal = branchHead, contributorId}) <- getProjectBranch projectBranchShortHand
-  authZReceipt <- AuthZ.permissionGuard $ AuthZ.checkProjectBranchRead callerUserId project
-  let rootPath = mempty @Path
-=======
   (Project {ownerUserId = projectOwnerUserId, projectId}, Branch {causal = branchHead, contributorId}) <- getProjectBranch projectBranchShortHand
   authZReceipt <- AuthZ.permissionGuard $ AuthZ.checkProjectBranchRead callerUserId projectId
   let rootPath = mempty
->>>>>>> 307f7fd0
   let codebaseLoc = Codebase.codebaseLocationForProjectBranchCodebase projectOwnerUserId contributorId
   let codebase = Codebase.codebaseEnv authZReceipt codebaseLoc
   causalId <- resolveRootHash codebase branchHead rootHash
@@ -409,15 +366,9 @@
   Maybe CausalHash ->
   WebApp (Cached JSON DocResponse)
 getProjectBranchDocEndpoint cacheKey docNames (AuthN.MaybeAuthedUserID callerUserId) userHandle projectSlug BranchShortHand {contributorHandle, branchName} rootHash = do
-<<<<<<< HEAD
-  (project@Project {ownerUserId = projectOwnerUserId}, Branch {causal = branchHead, contributorId}) <- getProjectBranch projectBranchShortHand
-  authZReceipt <- AuthZ.permissionGuard $ AuthZ.checkProjectBranchRead callerUserId project
-  let rootPath = mempty @Path
-=======
   (Project {ownerUserId = projectOwnerUserId, projectId}, Branch {causal = branchHead, contributorId}) <- getProjectBranch projectBranchShortHand
   authZReceipt <- AuthZ.permissionGuard $ AuthZ.checkProjectBranchRead callerUserId projectId
   let rootPath = mempty
->>>>>>> 307f7fd0
   let codebaseLoc = Codebase.codebaseLocationForProjectBranchCodebase projectOwnerUserId contributorId
   let codebase = Codebase.codebaseEnv authZReceipt codebaseLoc
   causalId <- resolveRootHash codebase branchHead rootHash
