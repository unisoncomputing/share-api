--- conflicted
+++ resolved
@@ -241,15 +241,9 @@
   Maybe CausalHash ->
   WebApp [(Fuzzy.Alignment, Fuzzy.FoundResult)]
 projectBranchFindEndpoint (AuthN.MaybeAuthedUserID callerUserId) userHandle projectSlug (BranchShortHand {contributorHandle, branchName}) mayRelativeTo limit renderWidth query searchDependencies rootHash = do
-<<<<<<< HEAD
   let relativeTo = fromMaybe mempty mayRelativeTo
-  (project@Project {ownerUserId = projectOwnerUserId}, Branch {causal = branchHead, contributorId}) <- getProjectBranch projectBranchShortHand
-  authZReceipt <- AuthZ.permissionGuard $ AuthZ.checkProjectBranchRead callerUserId project
-=======
-  let relativeTo = fromMaybe Path.empty mayRelativeTo
-  (Project {ownerUserId = projectOwnerUserId, projectId}, Branch {causal = branchHead, contributorId}) <- getProjectBranch projectBranchShortHand
-  authZReceipt <- AuthZ.permissionGuard $ AuthZ.checkProjectBranchRead callerUserId projectId
->>>>>>> aeef0e0c
+  (Project {ownerUserId = projectOwnerUserId, projectId}, Branch {causal = branchHead, contributorId}) <- getProjectBranch projectBranchShortHand
+  authZReceipt <- AuthZ.permissionGuard $ AuthZ.checkProjectBranchRead callerUserId projectId
   let codebaseLoc = Codebase.codebaseLocationForProjectBranchCodebase projectOwnerUserId contributorId
   let codebase = Codebase.codebaseEnv authZReceipt codebaseLoc
   causalId <- resolveRootHash codebase branchHead rootHash
@@ -292,15 +286,9 @@
   Maybe CausalHash ->
   WebApp (Cached JSON ReadmeResponse)
 getProjectBranchReadmeEndpoint (AuthN.MaybeAuthedUserID callerUserId) userHandle projectSlug (BranchShortHand {contributorHandle, branchName}) rootHash = do
-<<<<<<< HEAD
-  (project@Project {ownerUserId = projectOwnerUserId}, Branch {causal = branchHead, contributorId}) <- getProjectBranch projectBranchShortHand
-  authZReceipt <- AuthZ.permissionGuard $ AuthZ.checkProjectBranchRead callerUserId project
+  (Project {ownerUserId = projectOwnerUserId, projectId}, Branch {causal = branchHead, contributorId}) <- getProjectBranch projectBranchShortHand
+  authZReceipt <- AuthZ.permissionGuard $ AuthZ.checkProjectBranchRead callerUserId projectId
   let rootPath = mempty
-=======
-  (Project {ownerUserId = projectOwnerUserId, projectId}, Branch {causal = branchHead, contributorId}) <- getProjectBranch projectBranchShortHand
-  authZReceipt <- AuthZ.permissionGuard $ AuthZ.checkProjectBranchRead callerUserId projectId
-  let rootPath = Path.empty
->>>>>>> aeef0e0c
   let codebaseLoc = Codebase.codebaseLocationForProjectBranchCodebase projectOwnerUserId contributorId
   let codebase = Codebase.codebaseEnv authZReceipt codebaseLoc
   causalId <- resolveRootHash codebase branchHead rootHash
@@ -377,15 +365,9 @@
   Maybe CausalHash ->
   WebApp (Cached JSON DocResponse)
 getProjectBranchDocEndpoint cacheKey docNames (AuthN.MaybeAuthedUserID callerUserId) userHandle projectSlug BranchShortHand {contributorHandle, branchName} rootHash = do
-<<<<<<< HEAD
-  (project@Project {ownerUserId = projectOwnerUserId}, Branch {causal = branchHead, contributorId}) <- getProjectBranch projectBranchShortHand
-  authZReceipt <- AuthZ.permissionGuard $ AuthZ.checkProjectBranchRead callerUserId project
+  (Project {ownerUserId = projectOwnerUserId, projectId}, Branch {causal = branchHead, contributorId}) <- getProjectBranch projectBranchShortHand
+  authZReceipt <- AuthZ.permissionGuard $ AuthZ.checkProjectBranchRead callerUserId projectId
   let rootPath = mempty
-=======
-  (Project {ownerUserId = projectOwnerUserId, projectId}, Branch {causal = branchHead, contributorId}) <- getProjectBranch projectBranchShortHand
-  authZReceipt <- AuthZ.permissionGuard $ AuthZ.checkProjectBranchRead callerUserId projectId
-  let rootPath = Path.empty
->>>>>>> aeef0e0c
   let codebaseLoc = Codebase.codebaseLocationForProjectBranchCodebase projectOwnerUserId contributorId
   let codebase = Codebase.codebaseEnv authZReceipt codebaseLoc
   causalId <- resolveRootHash codebase branchHead rootHash
