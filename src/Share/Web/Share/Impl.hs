{-# LANGUAGE DataKinds #-}
{-# LANGUAGE DisambiguateRecordFields #-}
{-# LANGUAGE DuplicateRecordFields #-}
{-# LANGUAGE NamedFieldPuns #-}
{-# LANGUAGE TypeOperators #-}

module Share.Web.Share.Impl where

import Control.Lens
import Data.Text qualified as Text
import Servant
import Share.Codebase qualified as Codebase
import Share.Codebase.Types qualified as Codebase
import Share.IDs (TourId, UserHandle (..))
import Share.IDs qualified as IDs
import Share.JWT qualified as JWT
import Share.OAuth.Session
import Share.OAuth.Types (UserId)
import Share.Postgres qualified as PG
import Share.Postgres.Authorization.Queries qualified as AuthZQ
import Share.Postgres.IDs (CausalHash)
import Share.Postgres.Ops qualified as PGO
import Share.Postgres.Projects.Queries qualified as PQ
import Share.Postgres.Queries qualified as Q
import Share.Postgres.Releases.Queries qualified as RQ
import Share.Postgres.Search.DefinitionSearch.Queries qualified as DDQ
import Share.Postgres.Search.DefinitionSearch.Queries qualified as DSQ
import Share.Postgres.Users.Queries qualified as UserQ
import Share.Postgres.Users.Queries qualified as UsersQ
import Share.Prelude
import Share.Project (Project (..))
import Share.Release (Release (..))
import Share.User (User (..))
import Share.User qualified as User
import Share.UserProfile (UserProfile (..))
import Share.Utils.API
import Share.Utils.Caching
import Share.Utils.Logging qualified as Logging
import Share.Utils.Servant.Cookies qualified as Cookies
import Share.Utils.URI (URIParam (..))
import Share.Web.App
import Share.Web.Authentication qualified as AuthN
import Share.Web.Authorization qualified as AuthZ
import Share.Web.Errors
import Share.Web.Share.API qualified as Share
import Share.Web.Share.Branches.Impl qualified as Branches
import Share.Web.Share.CodeBrowsing.API (CodeBrowseAPI)
import Share.Web.Share.Contributions.Impl qualified as Contributions
import Share.Web.Share.DefinitionSearch qualified as DefinitionSearch
import Share.Web.Share.DisplayInfo (UserDisplayInfo (..))
import Share.Web.Share.Orgs.Queries qualified as OrgQ
import Share.Web.Share.Orgs.Types (Org (..))
import Share.Web.Share.Projects.Impl qualified as Projects
import Share.Web.Share.Types
import Unison.Codebase.Path (Path)
import Unison.Codebase.Path qualified as Path
import Unison.HashQualified qualified as HQ
import Unison.Name (Name)
import Unison.Reference (Reference)
import Unison.Referent (Referent)
import Unison.Referent qualified as Referent
import Unison.Server.Share.DefinitionSummary (serveTermSummary, serveTypeSummary)
import Unison.Server.Share.DefinitionSummary.Types (TermSummary, TypeSummary)
import Unison.Server.Share.Definitions qualified as ShareBackend
import Unison.Server.Share.FuzzyFind qualified as Fuzzy
import Unison.Server.Share.NamespaceDetails qualified as ND
import Unison.Server.Share.NamespaceListing (NamespaceListing (..))
import Unison.Server.Share.NamespaceListing qualified as NL
import Unison.Server.Types (DefinitionDisplayResults, NamespaceDetails (..), Suffixify (..))
import Unison.Syntax.Name qualified as Name
import Unison.Util.Pretty qualified as Pretty

userCodebaseServer :: ServerT Share.UserPublicCodebaseAPI WebApp
userCodebaseServer session handle =
  hoistServer (Proxy @CodeBrowseAPI) addTags $
    ( browseEndpoint session handle
        :<|> definitionsByNameEndpoint session handle
        :<|> definitionsByHashEndpoint session handle
        :<|> termSummaryEndpoint session handle
        :<|> typeSummaryEndpoint session handle
        :<|> findEndpoint session handle
        :<|> namespacesByNameEndpoint session handle
    )
  where
    addTags :: forall x. WebApp x -> WebApp x
    addTags m = do
      addRequestTag "codebase-handle" (IDs.toText handle)
      m

userServer :: ServerT Share.UserAPI WebApp
userServer session handle =
  hoistServerWithContext (Proxy @Share.UserResourceAPI) ctxType addTags $
    ( getUserReadmeEndpoint session handle
        :<|> getUserProfileEndpoint mayCallerId handle
        :<|> updateUserEndpoint handle
        :<|> Projects.projectServer session handle
        :<|> Branches.listBranchesByUserEndpoint session handle
        :<|> Contributions.listContributionsByUserEndpoint session handle
    )
  where
    mayCallerId = sessionUserId <$> session
    ctxType = Proxy @(AuthCheckCtx .++ '[Cookies.CookieSettings, JWT.JWTSettings])
    addTags :: forall x. WebApp x -> WebApp x
    addTags m = do
      addRequestTag "user-handle" (IDs.toText handle)
      m

accountServer :: ServerT Share.AccountAPI WebApp
accountServer session =
  ( accountInfoEndpoint session
      :<|> completeToursEndpoint session
  )

browseEndpoint ::
  Maybe Session ->
  UserHandle ->
  Maybe Path.Path ->
  Maybe Path.Path ->
  Maybe CausalHash ->
  WebApp (Cached JSON NamespaceListing)
browseEndpoint (AuthN.MaybeAuthedUserID callerUserId) userHandle relativeTo namespace rootHash = do
  whenJust rootHash $ \ch -> respondError (InvalidParam "rootHash" (into @Text ch) "Specifying a rootHash is not supported within loose-code")
  codebaseOwner@(User {user_id = codebaseOwnerUserId}) <- PGO.expectUserByHandle userHandle
  let codebaseLoc = Codebase.codebaseLocationForUserCodebase codebaseOwnerUserId
  authZReceipt <- AuthZ.permissionGuard $ AuthZ.checkReadUserCodebase callerUserId codebaseOwner namespacePrefix
  let codebase = Codebase.codebaseEnv authZReceipt codebaseLoc
  (rootCausalId, _rootCausalHash) <- Codebase.runCodebaseTransaction codebase Codebase.expectLooseCodeRoot
  Codebase.cachedCodebaseResponse authZReceipt codebaseLoc "browse" cacheParams rootCausalId $ do
    Codebase.runCodebaseTransactionOrRespondError codebase $ do
      NL.serve rootCausalId relativeTo namespace `whenNothingM` throwError (EntityMissing (ErrorID "no-namespace") $ "No namespace found at " <> Path.toText namespacePrefix)
  where
<<<<<<< HEAD
    cacheParams = [tShow $ fromMaybe (mempty @Path) relativeTo, tShow $ fromMaybe (mempty @Path) namespace]
    namespacePrefix :: Path.Path
    namespacePrefix =
      fromMaybe (mempty @Path) relativeTo <> fromMaybe (mempty @Path) namespace
=======
    cacheParams = [tShow $ fromMaybe mempty relativeTo, tShow $ fromMaybe mempty namespace]
    namespacePrefix :: Path.Path
    namespacePrefix =
      fromMaybe mempty relativeTo <> fromMaybe mempty namespace
>>>>>>> 307f7fd0

definitionsByNameEndpoint ::
  Maybe Session ->
  UserHandle ->
  HQ.HashQualified Name ->
  Maybe Path.Path ->
  Maybe Pretty.Width ->
  Maybe CausalHash ->
  WebApp (Cached JSON DefinitionDisplayResults)
definitionsByNameEndpoint (AuthN.MaybeAuthedUserID callerUserId) userHandle name relativeTo renderWidth rootHash = do
  whenJust rootHash $ \ch -> respondError (InvalidParam "rootHash" (into @Text ch) "Specifying a rootHash is not supported within loose-code")
  codebaseOwner@(User {user_id = codebaseOwnerUserId}) <- PGO.expectUserByHandle userHandle
  let codebaseLoc = Codebase.codebaseLocationForUserCodebase codebaseOwnerUserId
  authZReceipt <- AuthZ.permissionGuard $ AuthZ.checkReadUserCodebase callerUserId codebaseOwner authPath
  let query = name
  let codebase = Codebase.codebaseEnv authZReceipt codebaseLoc
  rt <- Codebase.codebaseRuntime codebase
  (rootCausalId, _rootCausalHash) <- Codebase.runCodebaseTransaction codebase Codebase.expectLooseCodeRoot
  Codebase.cachedCodebaseResponse authZReceipt codebaseLoc "definitions-by-name" cacheParams rootCausalId $ do
    Codebase.runCodebaseTransaction codebase $ do
<<<<<<< HEAD
      ShareBackend.definitionForHQName (fromMaybe (mempty @Path) relativeTo) rootCausalId renderWidth (Suffixify False) rt query
  where
    cacheParams = [HQ.toTextWith Name.toText name, tShow $ fromMaybe (mempty @Path) relativeTo, foldMap toUrlPiece renderWidth]
    authPath :: Path.Path
    authPath =
      let prefix = fromMaybe (mempty @Path) relativeTo
          suffix = maybe (mempty @Path) Path.fromName $ HQ.toName name
=======
      ShareBackend.definitionForHQName (fromMaybe mempty relativeTo) rootCausalId renderWidth (Suffixify False) rt query
  where
    cacheParams = [HQ.toTextWith Name.toText name, tShow $ fromMaybe mempty relativeTo, foldMap toUrlPiece renderWidth]
    authPath :: Path.Path
    authPath =
      let prefix = fromMaybe mempty relativeTo
          suffix = maybe mempty Path.fromName $ HQ.toName name
>>>>>>> 307f7fd0
       in prefix <> suffix

definitionsByHashEndpoint ::
  Maybe Session ->
  UserHandle ->
  Referent ->
  Maybe Path.Path ->
  Maybe Pretty.Width ->
  Maybe CausalHash ->
  WebApp (Cached JSON DefinitionDisplayResults)
definitionsByHashEndpoint (AuthN.MaybeAuthedUserID callerUserId) userHandle referent relativeTo renderWidth rootHash = do
  whenJust rootHash $ \ch -> respondError (InvalidParam "rootHash" (into @Text ch) "Specifying a rootHash is not supported within loose-code")
  codebaseOwner@(User {user_id = codebaseOwnerUserId}) <- PGO.expectUserByHandle userHandle
  let codebaseLoc = Codebase.codebaseLocationForUserCodebase codebaseOwnerUserId
<<<<<<< HEAD
  let authPath = fromMaybe (mempty @Path) relativeTo
=======
  let authPath = fromMaybe mempty relativeTo
>>>>>>> 307f7fd0
  let shortHash = Referent.toShortHash referent
  let query = HQ.HashOnly shortHash
  authZReceipt <- AuthZ.permissionGuard $ AuthZ.checkReadUserCodebase callerUserId codebaseOwner authPath
  let codebase = Codebase.codebaseEnv authZReceipt codebaseLoc
  rt <- Codebase.codebaseRuntime codebase
  (rootCausalId, _rootCausalHash) <- Codebase.runCodebaseTransaction codebase Codebase.expectLooseCodeRoot
  Codebase.cachedCodebaseResponse authZReceipt codebaseLoc "definitions-by-hash" cacheParams rootCausalId $ do
    Codebase.runCodebaseTransaction codebase $ do
<<<<<<< HEAD
      ShareBackend.definitionForHQName (fromMaybe (mempty @Path) relativeTo) rootCausalId renderWidth (Suffixify False) rt query
  where
    cacheParams = [toUrlPiece referent, tShow $ fromMaybe (mempty @Path) relativeTo, foldMap toUrlPiece renderWidth]
=======
      ShareBackend.definitionForHQName (fromMaybe mempty relativeTo) rootCausalId renderWidth (Suffixify False) rt query
  where
    cacheParams = [toUrlPiece referent, tShow $ fromMaybe mempty relativeTo, foldMap toUrlPiece renderWidth]
>>>>>>> 307f7fd0

termSummaryEndpoint ::
  Maybe Session ->
  UserHandle ->
  Referent ->
  Maybe Name ->
  Maybe Path.Path ->
  Maybe Pretty.Width ->
  Maybe CausalHash ->
  WebApp (Cached JSON TermSummary)
termSummaryEndpoint (AuthN.MaybeAuthedUserID callerUserId) userHandle ref mayName relativeTo renderWidth rootHash = do
  whenJust rootHash $ \ch -> respondError (InvalidParam "rootHash" (into @Text ch) "Specifying a rootHash is not supported within loose-code")
  codebaseOwner@(User {user_id = codebaseOwnerUserId}) <- PGO.expectUserByHandle userHandle
  let codebaseLoc = Codebase.codebaseLocationForUserCodebase codebaseOwnerUserId
  authZReceipt <- AuthZ.permissionGuard $ AuthZ.checkReadUserCodebase callerUserId codebaseOwner authPath
  let codebase = Codebase.codebaseEnv authZReceipt codebaseLoc
  (rootCausalId, _rootCausalHash) <- Codebase.runCodebaseTransaction codebase Codebase.expectLooseCodeRoot
  Codebase.cachedCodebaseResponse authZReceipt codebaseLoc "term-summary" cacheParams rootCausalId $ do
    Codebase.runCodebaseTransaction codebase $ do
      serveTermSummary ref mayName rootCausalId relativeTo renderWidth
  where
<<<<<<< HEAD
    cacheParams = [toUrlPiece ref, maybe "" Name.toText mayName, tShow $ fromMaybe (mempty @Path) relativeTo, foldMap toUrlPiece renderWidth]
    authPath :: Path.Path
    authPath =
      let prefix = fromMaybe (mempty @Path) relativeTo
          suffix = maybe (mempty @Path) Path.fromName mayName
=======
    cacheParams = [toUrlPiece ref, maybe "" Name.toText mayName, tShow $ fromMaybe mempty relativeTo, foldMap toUrlPiece renderWidth]
    authPath :: Path.Path
    authPath =
      let prefix = fromMaybe mempty relativeTo
          suffix = maybe mempty Path.fromName mayName
>>>>>>> 307f7fd0
       in prefix <> suffix

typeSummaryEndpoint ::
  Maybe Session ->
  UserHandle ->
  Reference ->
  Maybe Name ->
  Maybe Path.Path ->
  Maybe Pretty.Width ->
  Maybe CausalHash ->
  WebApp (Cached JSON TypeSummary)
typeSummaryEndpoint (AuthN.MaybeAuthedUserID callerUserId) userHandle ref mayName relativeTo renderWidth rootHash = do
  whenJust rootHash $ \ch -> respondError (InvalidParam "rootHash" (into @Text ch) "Specifying a rootHash is not supported within loose-code")
  codebaseOwner@(User {user_id = codebaseOwnerUserId}) <- PGO.expectUserByHandle userHandle
  let codebaseLoc = Codebase.codebaseLocationForUserCodebase codebaseOwnerUserId
  authZReceipt <- AuthZ.permissionGuard $ AuthZ.checkReadUserCodebase callerUserId codebaseOwner authPath
  let codebase = Codebase.codebaseEnv authZReceipt codebaseLoc
  (rootCausalId, _rootCausalHash) <- Codebase.runCodebaseTransaction codebase Codebase.expectLooseCodeRoot
  Codebase.cachedCodebaseResponse authZReceipt codebaseLoc "type-summary" cacheParams rootCausalId $ do
    Codebase.runCodebaseTransaction codebase $ do
      serveTypeSummary ref mayName renderWidth
  where
<<<<<<< HEAD
    cacheParams = [toUrlPiece ref, maybe "" Name.toText mayName, tShow $ fromMaybe (mempty @Path) relativeTo, foldMap toUrlPiece renderWidth]
    authPath :: Path.Path
    authPath =
      let prefix = fromMaybe (mempty @Path) relativeTo
          suffix = maybe (mempty @Path) Path.fromName mayName
=======
    cacheParams = [toUrlPiece ref, maybe "" Name.toText mayName, tShow $ fromMaybe mempty relativeTo, foldMap toUrlPiece renderWidth]
    authPath :: Path.Path
    authPath =
      let prefix = fromMaybe mempty relativeTo
          suffix = maybe mempty Path.fromName mayName
>>>>>>> 307f7fd0
       in prefix <> suffix

findEndpoint ::
  Maybe Session ->
  UserHandle ->
  Maybe Path.Path ->
  Maybe Int ->
  Maybe Pretty.Width ->
  Text ->
  Bool ->
  Maybe CausalHash ->
  WebApp [(Fuzzy.Alignment, Fuzzy.FoundResult)]
findEndpoint (AuthN.MaybeAuthedUserID callerUserId) userHandle mayRelativeTo limit renderWidth query searchDependencies rootHash = do
  whenJust rootHash $ \ch -> respondError (InvalidParam "rootHash" (into @Text ch) "Specifying a rootHash is not supported within loose-code")
<<<<<<< HEAD
  let relativeTo = fromMaybe (mempty @Path) mayRelativeTo
=======
  let relativeTo = fromMaybe mempty mayRelativeTo
>>>>>>> 307f7fd0
  let authPath = relativeTo
  codebaseOwner@(User {user_id = codebaseOwnerUserId}) <- PGO.expectUserByHandle userHandle
  let codebaseLoc = Codebase.codebaseLocationForUserCodebase codebaseOwnerUserId
  authZReceipt <- AuthZ.permissionGuard $ AuthZ.checkReadUserCodebase callerUserId codebaseOwner authPath
  let codebase = Codebase.codebaseEnv authZReceipt codebaseLoc
  (rootCausalId, _rootCausalHash) <- Codebase.runCodebaseTransaction codebase Codebase.expectLooseCodeRoot
  Codebase.runCodebaseTransaction codebase $ do
    Fuzzy.serveFuzzyFind isInScratch searchDependencies rootCausalId relativeTo limit renderWidth query
  where
    isInScratch = True

namespacesByNameEndpoint ::
  Maybe Session ->
  UserHandle ->
  Maybe Path.Path ->
  Maybe Pretty.Width ->
  Maybe CausalHash ->
  WebApp (Cached JSON NamespaceDetails)
<<<<<<< HEAD
namespacesByNameEndpoint (AuthN.MaybeAuthedUserID callerUserId) userHandle (fromMaybe (mempty @Path) -> path) renderWidth rootHash = do
=======
namespacesByNameEndpoint (AuthN.MaybeAuthedUserID callerUserId) userHandle (fromMaybe mempty -> path) renderWidth rootHash = do
>>>>>>> 307f7fd0
  whenJust rootHash $ \ch -> respondError (InvalidParam "rootHash" (into @Text ch) "Specifying a rootHash is not supported within loose-code")
  codebaseOwner@(User {user_id = codebaseOwnerUserId}) <- PGO.expectUserByHandle userHandle
  let codebaseLoc = Codebase.codebaseLocationForUserCodebase codebaseOwnerUserId
  authZReceipt <- AuthZ.permissionGuard $ AuthZ.checkReadUserCodebase callerUserId codebaseOwner path
  let codebase = Codebase.codebaseEnv authZReceipt codebaseLoc
  rt <- Codebase.codebaseRuntime codebase
  (rootCausalId, _rootCausalHash) <- Codebase.runCodebaseTransaction codebase Codebase.expectLooseCodeRoot
  Codebase.cachedCodebaseResponse authZReceipt codebaseLoc "namespaces-by-name" cacheParams rootCausalId $ do
    Codebase.runCodebaseTransactionOrRespondError codebase $ do
      ND.namespaceDetails rt path rootCausalId renderWidth `whenNothingM` throwError (EntityMissing (ErrorID "no-namespace") $ "No namespace found at " <> Path.toText path)
  where
    cacheParams = [tShow path]

getUserProfileEndpoint :: Maybe UserId -> UserHandle -> WebApp DescribeUserProfile
getUserProfileEndpoint callerUserId userHandle = do
  (UserProfile {user_name, avatar_url, bio, website, location, twitterHandle, pronouns}, kind, permissions) <- PG.runTransactionOrRespondError do
    User {user_id} <- UserQ.userByHandle userHandle `whenNothingM` throwError (EntityMissing (ErrorID "no-user-for-handle") $ "User not found for handle: " <> IDs.toText userHandle)
    profile <- UsersQ.userProfileById user_id `whenNothingM` throwError (EntityMissing (ErrorID "no-user-for-handle") $ "User not found for handle: " <> IDs.toText userHandle)
    (kind, permissions) <-
      OrgQ.orgByUserId user_id >>= \case
        Just (Org {orgId}) -> do
          permissionsWithinOrg <- AuthZQ.permissionsForOrg callerUserId orgId
          pure (OrgKind, permissionsWithinOrg)
        Nothing -> pure (UserKind, mempty)
    pure (profile, kind, permissions)
  pure $
    DescribeUserProfile
      { handle = userHandle,
        name = user_name,
        avatarUrl = avatar_url,
        bio = bio,
        website = website,
        location = location,
        twitterHandle = twitterHandle,
        pronouns = pronouns,
        kind,
        permissions
      }

updateUserEndpoint :: UserHandle -> UserId -> UpdateUserRequest -> WebApp DescribeUserProfile
updateUserEndpoint userHandle callerUserId (UpdateUserRequest {name, avatarUrl, bio, website, location, twitterHandle, pronouns}) = do
  User {user_id = toUpdateUserId} <- PG.runTransactionOrRespondError $ do
    UserQ.userByHandle userHandle `whenNothingM` throwError (EntityMissing (ErrorID "no-user-for-handle") $ "User not found for handle: " <> IDs.toText userHandle)
  _authReceipt <- AuthZ.permissionGuard $ AuthZ.checkUserUpdate callerUserId toUpdateUserId
  PG.runTransaction $ do
    UsersQ.updateUser toUpdateUserId name avatarUrl bio website location twitterHandle pronouns
  getUserProfileEndpoint (Just callerUserId) userHandle

-- | Gets the readme for a user.
-- This was separated from the user profile endpoint because fetching the readme from the
-- codebase is slow, and there are more places where we want the user profile than we need the
-- readme.
getUserReadmeEndpoint :: Maybe Session -> UserHandle -> WebApp (Cached JSON ReadmeResponse)
getUserReadmeEndpoint (AuthN.MaybeAuthedUserID callerUserId) userHandle = do
  codebaseOwner@(User {user_id = codebaseOwnerUserId}) <- PGO.expectUserByHandle userHandle
  let codebaseLoc = Codebase.codebaseLocationForUserCodebase codebaseOwnerUserId
  let path = Codebase.publicRoot
  authZReceipt <- AuthZ.permissionGuard $ AuthZ.checkReadUserCodebase callerUserId codebaseOwner path
  let codebase = Codebase.codebaseEnv authZReceipt codebaseLoc
  rt <- Codebase.codebaseRuntime codebase
  (rootCausalId, _rootCausalHash) <- Codebase.runCodebaseTransaction codebase Codebase.expectLooseCodeRoot
  Codebase.cachedCodebaseResponse authZReceipt codebaseLoc "get-user-readme" cacheParams rootCausalId $ do
    Codebase.runCodebaseTransaction codebase $ do
      mayNamespaceDetails <- ND.namespaceDetails rt path rootCausalId Nothing
      let mayReadme = do
            NamespaceDetails {readme} <- mayNamespaceDetails
            readme
      pure $ ReadmeResponse {readMe = mayReadme}
  where
    cacheParams = [IDs.toText userHandle]

-- | TODO: Should allow users to see private users if they have access to them, but this will
-- likely change when codebases and users are no longer one-to-one, so for now we just hide
-- all private users in the PG query itself.
searchEndpoint :: Maybe Session -> Query -> Maybe Limit -> WebApp [SearchResult]
searchEndpoint _caller (Query "") _limit = pure []
searchEndpoint (MaybeAuthedUserID callerUserId) (Query query) (fromMaybe (Limit 20) -> limit) = do
  (userQuery :: Query, (projectUserFilter :: Maybe UserId, projectQuery :: Query)) <-
    fromMaybe query (Text.stripPrefix "@" query)
      & Text.splitOn "/"
      & \case
        (userQuery : projectQueryText : _rest) -> do
          mayUserId <- PG.runTransaction $ fmap User.user_id <$> UserQ.userByHandle (UserHandle userQuery)
          pure (Query query, (mayUserId, Query projectQueryText))
        [projectOrUserQuery] -> pure (Query projectOrUserQuery, (Nothing, Query projectOrUserQuery))
        -- This is impossible
        [] -> pure (Query query, (Nothing, Query query))
  -- We don't have a great way to order users and projects together, so we just limit to a max
  -- of 5 users (who match the query as a prefix), then return the rest of the results from
  -- projects.
  (users, projects) <- PG.runTransaction $ do
    users <- UserQ.searchUsersByNameOrHandlePrefix userQuery (Limit 5)
    projects <- Q.searchProjects callerUserId projectUserFilter projectQuery limit
    pure (users, projects)
  let userResults =
        users
          <&> \User {user_name = name, avatar_url = avatarUrl, handle, user_id = userId} ->
            SearchResultUser (UserDisplayInfo {handle, name, avatarUrl = unpackURI <$> avatarUrl, userId})
  let projectResults =
        projects
          <&> \(Project {slug, summary, visibility}, ownerHandle) ->
            let projectShortHand = IDs.ProjectShortHand {userHandle = ownerHandle, projectSlug = slug}
             in SearchResultProject projectShortHand summary visibility
  pure $ userResults <> projectResults

searchDefinitionNamesEndpoint ::
  Maybe UserId ->
  Query ->
  Maybe Limit ->
  Maybe (IDs.PrefixedID "@" UserHandle) ->
  Maybe IDs.ProjectShortHand ->
  Maybe IDs.ReleaseVersion ->
  WebApp [DefinitionNameSearchResult]
searchDefinitionNamesEndpoint callerUserId query@(Query queryText) mayLimit userFilter projectFilter releaseFilter = do
  filter <- runMaybeT $ resolveProjectAndReleaseFilter projectFilter releaseFilter <|> resolveUserFilter (IDs.unPrefix <$> userFilter)
  matches <-
    (PG.runTransaction $ DDQ.defNameCompletionSearch callerUserId filter query limit)
      <&> ordNubOn (view _1) . (mapMaybe $ traverseOf _1 (rewriteMatches queryText))
  let response = matches <&> \(name, tag) -> DefinitionNameSearchResult name tag
  pure response
  where
    limit = fromMaybe (Limit 20) mayLimit

    -- Try to rewrite the name to only include the part of the name that matches the query,
    -- and any following suffix.
    -- >>> Name.toText <$> rewriteMatches "foo" (Name.unsafeParseText "Foo.Bar.baz")
    -- Just "Foo.Bar.baz"
    --
    -- >>> Name.toText <$>  rewriteMatches "list.ma" (Name.unsafeParseText "data.List.map")
    -- Just "List.map"
    --
    -- No match; we shouldn't get these back from the query, but if we do, just filter it out
    -- >>> Name.toText <$>  rewriteMatches "foo" (Name.unsafeParseText "bar.baz")
    -- Nothing
    rewriteMatches :: Text -> Name -> Maybe Name
    rewriteMatches q name
      | nameText <- Name.toText name,
        Text.isInfixOf (Text.toLower q) (Text.toLower nameText) =
          -- Find where the query starts in the name, and take the rest of the name from there
          let (_before, after) = Text.breakOnEnd (Text.toLower q) (Text.toLower nameText)
           in -- Use the length of the matching bits to get the right part of the name, but with the correct casing
              Name.parseText (Text.takeEnd (Text.length $ q <> after) nameText)
      | otherwise = Nothing

resolveProjectAndReleaseFilter :: Maybe IDs.ProjectShortHand -> Maybe IDs.ReleaseVersion -> MaybeT WebApp DDQ.DefnNameSearchFilter
resolveProjectAndReleaseFilter projectFilter releaseFilter = do
  projectShortHand <- hoistMaybe projectFilter
  Project {projectId} <- lift . PG.runTransactionOrRespondError $ Q.projectByShortHand projectShortHand `whenNothingM` throwError (EntityMissing (ErrorID "no-project-found") $ "No project found for short hand: " <> IDs.toText projectShortHand)
  case releaseFilter of
    Nothing -> pure $ DDQ.ProjectFilter projectId
    Just releaseVersion -> do
      Release {releaseId} <- lift . PG.runTransactionOrRespondError $ Q.releaseByProjectIdAndReleaseShortHand projectId (IDs.ReleaseShortHand releaseVersion) `whenNothingM` throwError (EntityMissing (ErrorID "no-release-found") $ "No release found for project: " <> IDs.toText projectShortHand <> " and version: " <> IDs.toText releaseVersion)
      pure $ DDQ.ReleaseFilter releaseId

resolveUserFilter :: Maybe UserHandle -> MaybeT WebApp DDQ.DefnNameSearchFilter
resolveUserFilter userFilter = do
  userHandle <- hoistMaybe userFilter
  User {user_id} <- lift $ PG.runTransactionOrRespondError $ UserQ.userByHandle userHandle `whenNothingM` throwError (EntityMissing (ErrorID "no-user-for-handle") $ "User not found for handle: " <> IDs.toText userHandle)
  pure $ DDQ.UserFilter user_id

searchDefinitionsEndpoint ::
  Maybe UserId ->
  Query ->
  Maybe Limit ->
  Maybe (IDs.PrefixedID "@" UserHandle) ->
  Maybe IDs.ProjectShortHand ->
  Maybe IDs.ReleaseVersion ->
  WebApp DefinitionSearchResults
searchDefinitionsEndpoint callerUserId (Query query) mayLimit userFilter projectFilter releaseFilter = do
  Logging.logInfoText $ "definition-search-query: " <> query
  filter <- runMaybeT $ resolveProjectAndReleaseFilter projectFilter releaseFilter <|> resolveUserFilter (IDs.unPrefix <$> userFilter)
  matches <- case Text.words query of
    [] -> pure $ []
    [":"] -> pure $ []
    -- If the query is a single word, and it doesn't contain "->", we treat it as a name search
    [name]
      | not (Text.isInfixOf "->" name) && not (Text.isInfixOf "#" name) ->
          PG.runTransactionMode PG.ReadCommitted PG.Read $
            DDQ.definitionNameSearch callerUserId filter limit (Query name)
    _ -> do
      case DefinitionSearch.queryToTokens query of
        Left _err -> do
          Logging.logErrorText $ "Failed to parse query: " <> query
          pure $ []
        Right (searchTokens, mayArity) -> do
          Logging.logInfoText $ "definition-search-tokens: " <> DSQ.searchTokensToTsQuery searchTokens
          PG.runTransactionMode PG.ReadCommitted PG.Read $
            DDQ.definitionTokenSearch callerUserId filter limit searchTokens mayArity
  results <-
    PG.runTransactionMode PG.ReadCommitted PG.Read $
      do
        PQ.expectProjectShortHandsOf (traversed . _1) matches
        >>= RQ.expectReleaseVersionsOf (traversed . _2)
        <&> over (traversed . _2) IDs.ReleaseShortHand
        <&> fmap
          ( \(project, release, fqn, summary) ->
              DefinitionSearchResult
                { fqn,
                  summary,
                  project,
                  release
                }
          )
  pure $ DefinitionSearchResults results
  where
    limit = fromMaybe (Limit 20) mayLimit

accountInfoEndpoint :: Session -> WebApp UserAccountInfo
accountInfoEndpoint Session {sessionUserId} = do
  User {user_name, avatar_url, user_email, handle, user_id} <- PGO.expectUserById sessionUserId
  (completedTours, organizationMemberships) <- PG.runTransaction $ do
    tours <- Q.getCompletedToursForUser user_id
    memberships <- Q.organizationMemberships user_id
    pure (tours, memberships)
  pure $
    UserAccountInfo
      { handle = handle,
        name = user_name,
        avatarUrl = avatar_url,
        userId = user_id,
        primaryEmail = user_email,
        completedTours,
        organizationMemberships
      }

completeToursEndpoint :: Session -> NonEmpty TourId -> WebApp NoContent
completeToursEndpoint Session {sessionUserId} flows = do
  PG.runTransaction $ Q.completeToursForUser sessionUserId flows
  pure NoContent<|MERGE_RESOLUTION|>--- conflicted
+++ resolved
@@ -52,7 +52,6 @@
 import Share.Web.Share.Orgs.Types (Org (..))
 import Share.Web.Share.Projects.Impl qualified as Projects
 import Share.Web.Share.Types
-import Unison.Codebase.Path (Path)
 import Unison.Codebase.Path qualified as Path
 import Unison.HashQualified qualified as HQ
 import Unison.Name (Name)
@@ -129,17 +128,10 @@
     Codebase.runCodebaseTransactionOrRespondError codebase $ do
       NL.serve rootCausalId relativeTo namespace `whenNothingM` throwError (EntityMissing (ErrorID "no-namespace") $ "No namespace found at " <> Path.toText namespacePrefix)
   where
-<<<<<<< HEAD
-    cacheParams = [tShow $ fromMaybe (mempty @Path) relativeTo, tShow $ fromMaybe (mempty @Path) namespace]
-    namespacePrefix :: Path.Path
-    namespacePrefix =
-      fromMaybe (mempty @Path) relativeTo <> fromMaybe (mempty @Path) namespace
-=======
     cacheParams = [tShow $ fromMaybe mempty relativeTo, tShow $ fromMaybe mempty namespace]
     namespacePrefix :: Path.Path
     namespacePrefix =
       fromMaybe mempty relativeTo <> fromMaybe mempty namespace
->>>>>>> 307f7fd0
 
 definitionsByNameEndpoint ::
   Maybe Session ->
@@ -160,15 +152,6 @@
   (rootCausalId, _rootCausalHash) <- Codebase.runCodebaseTransaction codebase Codebase.expectLooseCodeRoot
   Codebase.cachedCodebaseResponse authZReceipt codebaseLoc "definitions-by-name" cacheParams rootCausalId $ do
     Codebase.runCodebaseTransaction codebase $ do
-<<<<<<< HEAD
-      ShareBackend.definitionForHQName (fromMaybe (mempty @Path) relativeTo) rootCausalId renderWidth (Suffixify False) rt query
-  where
-    cacheParams = [HQ.toTextWith Name.toText name, tShow $ fromMaybe (mempty @Path) relativeTo, foldMap toUrlPiece renderWidth]
-    authPath :: Path.Path
-    authPath =
-      let prefix = fromMaybe (mempty @Path) relativeTo
-          suffix = maybe (mempty @Path) Path.fromName $ HQ.toName name
-=======
       ShareBackend.definitionForHQName (fromMaybe mempty relativeTo) rootCausalId renderWidth (Suffixify False) rt query
   where
     cacheParams = [HQ.toTextWith Name.toText name, tShow $ fromMaybe mempty relativeTo, foldMap toUrlPiece renderWidth]
@@ -176,7 +159,6 @@
     authPath =
       let prefix = fromMaybe mempty relativeTo
           suffix = maybe mempty Path.fromName $ HQ.toName name
->>>>>>> 307f7fd0
        in prefix <> suffix
 
 definitionsByHashEndpoint ::
@@ -191,11 +173,7 @@
   whenJust rootHash $ \ch -> respondError (InvalidParam "rootHash" (into @Text ch) "Specifying a rootHash is not supported within loose-code")
   codebaseOwner@(User {user_id = codebaseOwnerUserId}) <- PGO.expectUserByHandle userHandle
   let codebaseLoc = Codebase.codebaseLocationForUserCodebase codebaseOwnerUserId
-<<<<<<< HEAD
-  let authPath = fromMaybe (mempty @Path) relativeTo
-=======
   let authPath = fromMaybe mempty relativeTo
->>>>>>> 307f7fd0
   let shortHash = Referent.toShortHash referent
   let query = HQ.HashOnly shortHash
   authZReceipt <- AuthZ.permissionGuard $ AuthZ.checkReadUserCodebase callerUserId codebaseOwner authPath
@@ -204,15 +182,9 @@
   (rootCausalId, _rootCausalHash) <- Codebase.runCodebaseTransaction codebase Codebase.expectLooseCodeRoot
   Codebase.cachedCodebaseResponse authZReceipt codebaseLoc "definitions-by-hash" cacheParams rootCausalId $ do
     Codebase.runCodebaseTransaction codebase $ do
-<<<<<<< HEAD
-      ShareBackend.definitionForHQName (fromMaybe (mempty @Path) relativeTo) rootCausalId renderWidth (Suffixify False) rt query
-  where
-    cacheParams = [toUrlPiece referent, tShow $ fromMaybe (mempty @Path) relativeTo, foldMap toUrlPiece renderWidth]
-=======
       ShareBackend.definitionForHQName (fromMaybe mempty relativeTo) rootCausalId renderWidth (Suffixify False) rt query
   where
     cacheParams = [toUrlPiece referent, tShow $ fromMaybe mempty relativeTo, foldMap toUrlPiece renderWidth]
->>>>>>> 307f7fd0
 
 termSummaryEndpoint ::
   Maybe Session ->
@@ -234,19 +206,11 @@
     Codebase.runCodebaseTransaction codebase $ do
       serveTermSummary ref mayName rootCausalId relativeTo renderWidth
   where
-<<<<<<< HEAD
-    cacheParams = [toUrlPiece ref, maybe "" Name.toText mayName, tShow $ fromMaybe (mempty @Path) relativeTo, foldMap toUrlPiece renderWidth]
-    authPath :: Path.Path
-    authPath =
-      let prefix = fromMaybe (mempty @Path) relativeTo
-          suffix = maybe (mempty @Path) Path.fromName mayName
-=======
     cacheParams = [toUrlPiece ref, maybe "" Name.toText mayName, tShow $ fromMaybe mempty relativeTo, foldMap toUrlPiece renderWidth]
     authPath :: Path.Path
     authPath =
       let prefix = fromMaybe mempty relativeTo
           suffix = maybe mempty Path.fromName mayName
->>>>>>> 307f7fd0
        in prefix <> suffix
 
 typeSummaryEndpoint ::
@@ -269,19 +233,11 @@
     Codebase.runCodebaseTransaction codebase $ do
       serveTypeSummary ref mayName renderWidth
   where
-<<<<<<< HEAD
-    cacheParams = [toUrlPiece ref, maybe "" Name.toText mayName, tShow $ fromMaybe (mempty @Path) relativeTo, foldMap toUrlPiece renderWidth]
-    authPath :: Path.Path
-    authPath =
-      let prefix = fromMaybe (mempty @Path) relativeTo
-          suffix = maybe (mempty @Path) Path.fromName mayName
-=======
     cacheParams = [toUrlPiece ref, maybe "" Name.toText mayName, tShow $ fromMaybe mempty relativeTo, foldMap toUrlPiece renderWidth]
     authPath :: Path.Path
     authPath =
       let prefix = fromMaybe mempty relativeTo
           suffix = maybe mempty Path.fromName mayName
->>>>>>> 307f7fd0
        in prefix <> suffix
 
 findEndpoint ::
@@ -296,11 +252,7 @@
   WebApp [(Fuzzy.Alignment, Fuzzy.FoundResult)]
 findEndpoint (AuthN.MaybeAuthedUserID callerUserId) userHandle mayRelativeTo limit renderWidth query searchDependencies rootHash = do
   whenJust rootHash $ \ch -> respondError (InvalidParam "rootHash" (into @Text ch) "Specifying a rootHash is not supported within loose-code")
-<<<<<<< HEAD
-  let relativeTo = fromMaybe (mempty @Path) mayRelativeTo
-=======
   let relativeTo = fromMaybe mempty mayRelativeTo
->>>>>>> 307f7fd0
   let authPath = relativeTo
   codebaseOwner@(User {user_id = codebaseOwnerUserId}) <- PGO.expectUserByHandle userHandle
   let codebaseLoc = Codebase.codebaseLocationForUserCodebase codebaseOwnerUserId
@@ -319,11 +271,7 @@
   Maybe Pretty.Width ->
   Maybe CausalHash ->
   WebApp (Cached JSON NamespaceDetails)
-<<<<<<< HEAD
-namespacesByNameEndpoint (AuthN.MaybeAuthedUserID callerUserId) userHandle (fromMaybe (mempty @Path) -> path) renderWidth rootHash = do
-=======
 namespacesByNameEndpoint (AuthN.MaybeAuthedUserID callerUserId) userHandle (fromMaybe mempty -> path) renderWidth rootHash = do
->>>>>>> 307f7fd0
   whenJust rootHash $ \ch -> respondError (InvalidParam "rootHash" (into @Text ch) "Specifying a rootHash is not supported within loose-code")
   codebaseOwner@(User {user_id = codebaseOwnerUserId}) <- PGO.expectUserByHandle userHandle
   let codebaseLoc = Codebase.codebaseLocationForUserCodebase codebaseOwnerUserId
