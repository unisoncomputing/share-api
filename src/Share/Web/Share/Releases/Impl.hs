{-# LANGUAGE DataKinds #-}
{-# LANGUAGE DisambiguateRecordFields #-}
{-# LANGUAGE DuplicateRecordFields #-}
{-# LANGUAGE NamedFieldPuns #-}

module Share.Web.Share.Releases.Impl
  ( releasesServer,
    getProjectReleaseReadmeEndpoint,
  )
where

import Control.Lens
import Control.Monad.Except
import Control.Monad.Trans.Maybe
import Data.List.NonEmpty qualified as NonEmpty
import Data.Set qualified as Set
import Servant
import Share.Codebase qualified as Codebase
import Share.IDs
import Share.IDs qualified as IDs
import Share.OAuth.Session
import Share.Postgres qualified as PG
import Share.Postgres.Hashes.Queries qualified as CausalQ
import Share.Postgres.Hashes.Queries qualified as HashQ
import Share.Postgres.IDs
import Share.Postgres.NameLookups.Ops qualified as NLOps
import Share.Postgres.Queries qualified as Q
import Share.Postgres.Users.Queries qualified as UserQ
import Share.Prelude
import Share.Project (Project (..))
import Share.Release (Release (..), releaseCausals_, releaseUsers_)
import Share.User (User (..))
import Share.User qualified as User
import Share.Utils.API
import Share.Utils.Caching
import Share.Web.App
import Share.Web.Authentication qualified as AuthN
import Share.Web.Authorization qualified as AuthZ
import Share.Web.Errors
import Share.Web.Share.CodeBrowsing.API qualified as API
import Share.Web.Share.Releases.API
import Share.Web.Share.Releases.API qualified as API
import Share.Web.Share.Releases.Types
import Share.Web.Share.Releases.Types qualified as API
import Share.Web.Share.Types
import Share.Web.UCM.Sync.Impl qualified as SyncQ
import Unison.Codebase.Path (Path)
import Unison.Codebase.Path qualified as Path
import Unison.HashQualified qualified as HQ
import Unison.Name (Name)
import Unison.NameSegment.Internal (NameSegment (..))
import Unison.Reference (Reference)
import Unison.Referent (Referent)
import Unison.Referent qualified as Referent
import Unison.Server.Share.DefinitionSummary (serveTermSummary, serveTypeSummary)
import Unison.Server.Share.DefinitionSummary.Types (TermSummary, TypeSummary)
import Unison.Server.Share.Definitions qualified as ShareBackend
import Unison.Server.Share.FuzzyFind qualified as Fuzzy
import Unison.Server.Share.NamespaceDetails qualified as ND
import Unison.Server.Share.NamespaceListing (NamespaceListing (..))
import Unison.Server.Share.NamespaceListing qualified as NL
import Unison.Server.Share.RenderDoc (findAndRenderDoc)
import Unison.Server.Types (DefinitionDisplayResults, NamespaceDetails (..), Suffixify (..))
import Unison.Syntax.Name qualified as Name
import Unison.Util.Pretty qualified as Pretty

releasesServer :: Maybe Session -> UserHandle -> ProjectSlug -> ServerT API.ProjectReleasesAPI WebApp
releasesServer session handle projectSlug =
  listReleasesByProjectEndpoint session handle projectSlug
    :<|> createRelease session handle projectSlug
    :<|> ( \releaseVersion ->
             hoistServer (Proxy @API.ProjectReleaseResourceAPI) (addTags releaseVersion) $
               ( getProjectReleaseEndpoint session handle projectSlug releaseVersion
                   :<|> getProjectReleaseReadmeEndpoint session handle projectSlug releaseVersion
                   :<|> getProjectReleaseNotesEndpoint session handle projectSlug releaseVersion
                   :<|> updateReleaseEndpoint session handle projectSlug releaseVersion
                   :<|> releaseCodeBrowsingServer session handle projectSlug releaseVersion
               )
         )
  where
    addTags releaseVersion m = do
      addRequestTag "release-version" (IDs.toText releaseVersion)
      m

releaseCodeBrowsingServer :: Maybe Session -> UserHandle -> ProjectSlug -> ReleaseVersion -> ServerT API.CodeBrowseAPI WebApp
releaseCodeBrowsingServer session handle projectSlug releaseVersion =
  ( projectReleaseBrowseEndpoint session handle projectSlug releaseVersion
      :<|> projectReleaseDefinitionsByNameEndpoint session handle projectSlug releaseVersion
      :<|> projectReleaseDefinitionsByHashEndpoint session handle projectSlug releaseVersion
      :<|> projectReleaseTermSummaryEndpoint session handle projectSlug releaseVersion
      :<|> projectReleaseTypeSummaryEndpoint session handle projectSlug releaseVersion
      :<|> projectReleaseFindEndpoint session handle projectSlug releaseVersion
      :<|> projectReleaseNamespacesByNameEndpoint session handle projectSlug releaseVersion
  )

getProjectRelease ::
  ProjectReleaseShortHand ->
  WebApp (Project, Release CausalId UserId)
getProjectRelease projectReleaseShortHand = do
  addRequestTag "release" (IDs.toText projectReleaseShortHand)
  onNothingM missingRelease . PG.runTransaction . runMaybeT $ do
    release@Release {projectId} <- MaybeT $ Q.releaseByProjectReleaseShortHand projectReleaseShortHand
    project <- lift $ Q.expectProjectById projectId
    pure (project, release)
  where
    missingRelease = respondError (EntityMissing (ErrorID "missing-project-release") "Release could not be found")

projectReleaseBrowseEndpoint ::
  Maybe Session ->
  UserHandle ->
  ProjectSlug ->
  ReleaseVersion ->
  Maybe Path.Path ->
  Maybe Path.Path ->
  Maybe CausalHash ->
  WebApp (Cached JSON NamespaceListing)
projectReleaseBrowseEndpoint (AuthN.MaybeAuthedUserID callerUserId) userHandle projectSlug releaseVersion relativeTo namespace rootHash = do
  whenJust rootHash $ \ch -> respondError (InvalidParam "rootHash" (into @Text ch) "Specifying a rootHash is not supported for releases")
  (Project {ownerUserId = projectOwnerUserId, projectId}, Release {squashedCausal = releaseHead}) <- getProjectRelease projectReleaseShortHand
  let codebaseLoc = Codebase.codebaseLocationForProjectRelease projectOwnerUserId
  authZReceipt <- AuthZ.permissionGuard $ AuthZ.checkProjectReleaseRead callerUserId projectId
  let codebase = Codebase.codebaseEnv authZReceipt codebaseLoc
  Codebase.cachedCodebaseResponse authZReceipt codebaseLoc "project-release-browse" cacheParams releaseHead $ do
    Codebase.runCodebaseTransactionOrRespondError codebase $ do
      NL.serve releaseHead relativeTo namespace `whenNothingM` throwSomeServerError (EntityMissing (ErrorID "missing-namespace") "Namespace could not be found")
  where
    projectReleaseShortHand = ProjectReleaseShortHand {userHandle, projectSlug, releaseVersion}

<<<<<<< HEAD
    cacheParams = [IDs.toText projectReleaseShortHand, tShow $ fromMaybe (mempty @Path) relativeTo, tShow $ fromMaybe (mempty @Path) namespace]
=======
    cacheParams = [IDs.toText projectReleaseShortHand, tShow $ fromMaybe mempty relativeTo, tShow $ fromMaybe mempty namespace]
>>>>>>> 307f7fd0

projectReleaseDefinitionsByNameEndpoint ::
  Maybe Session ->
  UserHandle ->
  ProjectSlug ->
  ReleaseVersion ->
  HQ.HashQualified Name ->
  Maybe Path.Path ->
  Maybe Pretty.Width ->
  Maybe CausalHash ->
  WebApp (Cached JSON DefinitionDisplayResults)
projectReleaseDefinitionsByNameEndpoint (AuthN.MaybeAuthedUserID callerUserId) userHandle projectSlug releaseVersion name relativeTo renderWidth rootHash = do
  whenJust rootHash $ \ch -> respondError (InvalidParam "rootHash" (into @Text ch) "Specifying a rootHash is not supported for releases")
  (Project {ownerUserId = projectOwnerUserId, projectId}, Release {squashedCausal = releaseHead}) <- getProjectRelease projectReleaseShortHand
  authZReceipt <- AuthZ.permissionGuard $ AuthZ.checkProjectReleaseRead callerUserId projectId
  let codebaseLoc = Codebase.codebaseLocationForProjectRelease projectOwnerUserId
  let codebase = Codebase.codebaseEnv authZReceipt codebaseLoc
  rt <- Codebase.codebaseRuntime codebase
  Codebase.cachedCodebaseResponse authZReceipt codebaseLoc "project-release-definitions-by-name" cacheParams releaseHead $ do
    Codebase.runCodebaseTransaction codebase $ do
<<<<<<< HEAD
      ShareBackend.definitionForHQName (fromMaybe (mempty @Path) relativeTo) releaseHead renderWidth (Suffixify False) rt name
  where
    projectReleaseShortHand = ProjectReleaseShortHand {userHandle, projectSlug, releaseVersion}
    cacheParams = [IDs.toText projectReleaseShortHand, HQ.toTextWith Name.toText name, tShow $ fromMaybe (mempty @Path) relativeTo, foldMap toUrlPiece renderWidth]
=======
      ShareBackend.definitionForHQName (fromMaybe mempty relativeTo) releaseHead renderWidth (Suffixify False) rt name
  where
    projectReleaseShortHand = ProjectReleaseShortHand {userHandle, projectSlug, releaseVersion}
    cacheParams = [IDs.toText projectReleaseShortHand, HQ.toTextWith Name.toText name, tShow $ fromMaybe mempty relativeTo, foldMap toUrlPiece renderWidth]
>>>>>>> 307f7fd0

projectReleaseDefinitionsByHashEndpoint ::
  Maybe Session ->
  UserHandle ->
  ProjectSlug ->
  ReleaseVersion ->
  Referent ->
  Maybe Path.Path ->
  Maybe Pretty.Width ->
  Maybe CausalHash ->
  WebApp (Cached JSON DefinitionDisplayResults)
projectReleaseDefinitionsByHashEndpoint (AuthN.MaybeAuthedUserID callerUserId) userHandle projectSlug releaseVersion referent relativeTo renderWidth rootHash = do
  whenJust rootHash $ \ch -> respondError (InvalidParam "rootHash" (into @Text ch) "Specifying a rootHash is not supported for releases")
  (Project {ownerUserId = projectOwnerUserId, projectId}, Release {squashedCausal = releaseHead}) <- getProjectRelease projectReleaseShortHand
  authZReceipt <- AuthZ.permissionGuard $ AuthZ.checkProjectReleaseRead callerUserId projectId
  let shortHash = Referent.toShortHash referent
  let query = HQ.HashOnly shortHash
  let codebaseLoc = Codebase.codebaseLocationForProjectRelease projectOwnerUserId
  let codebase = Codebase.codebaseEnv authZReceipt codebaseLoc
  rt <- Codebase.codebaseRuntime codebase
  Codebase.cachedCodebaseResponse authZReceipt codebaseLoc "project-release-definitions-by-hash" cacheParams releaseHead $ do
    Codebase.runCodebaseTransaction codebase $ do
<<<<<<< HEAD
      ShareBackend.definitionForHQName (fromMaybe (mempty @Path) relativeTo) releaseHead renderWidth (Suffixify False) rt query
  where
    projectReleaseShortHand = ProjectReleaseShortHand {userHandle, projectSlug, releaseVersion}
    cacheParams = [IDs.toText projectReleaseShortHand, toUrlPiece referent, tShow $ fromMaybe (mempty @Path) relativeTo, foldMap toUrlPiece renderWidth]
=======
      ShareBackend.definitionForHQName (fromMaybe mempty relativeTo) releaseHead renderWidth (Suffixify False) rt query
  where
    projectReleaseShortHand = ProjectReleaseShortHand {userHandle, projectSlug, releaseVersion}
    cacheParams = [IDs.toText projectReleaseShortHand, toUrlPiece referent, tShow $ fromMaybe mempty relativeTo, foldMap toUrlPiece renderWidth]
>>>>>>> 307f7fd0

projectReleaseTermSummaryEndpoint ::
  Maybe Session ->
  UserHandle ->
  ProjectSlug ->
  ReleaseVersion ->
  Referent ->
  Maybe Name ->
  Maybe Path.Path ->
  Maybe Pretty.Width ->
  Maybe CausalHash ->
  WebApp (Cached JSON TermSummary)
projectReleaseTermSummaryEndpoint (AuthN.MaybeAuthedUserID callerUserId) userHandle projectSlug releaseVersion ref mayName relativeTo renderWidth rootHash = do
  whenJust rootHash $ \ch -> respondError (InvalidParam "rootHash" (into @Text ch) "Specifying a rootHash is not supported for releases")
  (Project {ownerUserId = projectOwnerUserId, projectId}, Release {squashedCausal = releaseHead}) <- getProjectRelease projectReleaseShortHand
  authZReceipt <- AuthZ.permissionGuard $ AuthZ.checkProjectReleaseRead callerUserId projectId
  let codebaseLoc = Codebase.codebaseLocationForProjectRelease projectOwnerUserId
  let codebase = Codebase.codebaseEnv authZReceipt codebaseLoc
  Codebase.cachedCodebaseResponse authZReceipt codebaseLoc "project-release-term-summary" cacheParams releaseHead $ do
    Codebase.runCodebaseTransaction codebase $ do
      serveTermSummary ref mayName releaseHead relativeTo renderWidth
  where
    projectReleaseShortHand = ProjectReleaseShortHand {userHandle, projectSlug, releaseVersion}
<<<<<<< HEAD
    cacheParams = [IDs.toText projectReleaseShortHand, toUrlPiece ref, maybe "" Name.toText mayName, tShow $ fromMaybe (mempty @Path) relativeTo, foldMap toUrlPiece renderWidth]
=======
    cacheParams = [IDs.toText projectReleaseShortHand, toUrlPiece ref, maybe "" Name.toText mayName, tShow $ fromMaybe mempty relativeTo, foldMap toUrlPiece renderWidth]
>>>>>>> 307f7fd0

projectReleaseTypeSummaryEndpoint ::
  Maybe Session ->
  UserHandle ->
  ProjectSlug ->
  ReleaseVersion ->
  Reference ->
  Maybe Name ->
  Maybe Path.Path ->
  Maybe Pretty.Width ->
  Maybe CausalHash ->
  WebApp (Cached JSON TypeSummary)
projectReleaseTypeSummaryEndpoint (AuthN.MaybeAuthedUserID callerUserId) userHandle projectSlug releaseVersion ref mayName relativeTo renderWidth rootHash = do
  whenJust rootHash $ \ch -> respondError (InvalidParam "rootHash" (into @Text ch) "Specifying a rootHash is not supported for releases")
  (Project {ownerUserId = projectOwnerUserId, projectId}, Release {squashedCausal = releaseHead}) <- getProjectRelease projectReleaseShortHand
  authZReceipt <- AuthZ.permissionGuard $ AuthZ.checkProjectReleaseRead callerUserId projectId
  let codebaseLoc = Codebase.codebaseLocationForProjectRelease projectOwnerUserId
  let codebase = Codebase.codebaseEnv authZReceipt codebaseLoc
  Codebase.cachedCodebaseResponse authZReceipt codebaseLoc "project-release-type-summary" cacheParams releaseHead $ do
    Codebase.runCodebaseTransaction codebase $ do
      serveTypeSummary ref mayName renderWidth
  where
    projectReleaseShortHand = ProjectReleaseShortHand {userHandle, projectSlug, releaseVersion}
<<<<<<< HEAD
    cacheParams = [IDs.toText projectReleaseShortHand, toUrlPiece ref, maybe "" Name.toText mayName, tShow $ fromMaybe (mempty @Path) relativeTo, foldMap toUrlPiece renderWidth]
=======
    cacheParams = [IDs.toText projectReleaseShortHand, toUrlPiece ref, maybe "" Name.toText mayName, tShow $ fromMaybe mempty relativeTo, foldMap toUrlPiece renderWidth]
>>>>>>> 307f7fd0

projectReleaseFindEndpoint ::
  Maybe Session ->
  UserHandle ->
  ProjectSlug ->
  ReleaseVersion ->
  Maybe Path.Path ->
  Maybe Int ->
  Maybe Pretty.Width ->
  Text ->
  Bool ->
  Maybe CausalHash ->
  WebApp [(Fuzzy.Alignment, Fuzzy.FoundResult)]
projectReleaseFindEndpoint (AuthN.MaybeAuthedUserID callerUserId) userHandle projectSlug releaseVersion mayRelativeTo limit renderWidth query searchDependencies rootHash = do
  whenJust rootHash $ \ch -> respondError (InvalidParam "rootHash" (into @Text ch) "Specifying a rootHash is not supported for releases")
<<<<<<< HEAD
  let relativeTo = fromMaybe (mempty @Path) mayRelativeTo
  (project@Project {ownerUserId = projectOwnerUserId}, Release {squashedCausal = releaseHead}) <- getProjectRelease projectReleaseShortHand
  authZReceipt <- AuthZ.permissionGuard $ AuthZ.checkProjectReleaseRead callerUserId project
=======
  let relativeTo = fromMaybe mempty mayRelativeTo
  (Project {ownerUserId = projectOwnerUserId, projectId}, Release {squashedCausal = releaseHead}) <- getProjectRelease projectReleaseShortHand
  authZReceipt <- AuthZ.permissionGuard $ AuthZ.checkProjectReleaseRead callerUserId projectId
>>>>>>> 307f7fd0
  let codebaseLoc = Codebase.codebaseLocationForProjectRelease projectOwnerUserId
  let codebase = Codebase.codebaseEnv authZReceipt codebaseLoc
  Codebase.runCodebaseTransaction codebase $ do
    Fuzzy.serveFuzzyFind isInScratch searchDependencies releaseHead relativeTo limit renderWidth query
  where
    isInScratch = False
    projectReleaseShortHand = ProjectReleaseShortHand {userHandle, projectSlug, releaseVersion}

projectReleaseNamespacesByNameEndpoint ::
  Maybe Session ->
  UserHandle ->
  ProjectSlug ->
  ReleaseVersion ->
  Maybe Path.Path ->
  Maybe Pretty.Width ->
  Maybe CausalHash ->
  WebApp (Cached JSON NamespaceDetails)
projectReleaseNamespacesByNameEndpoint (AuthN.MaybeAuthedUserID callerUserId) userHandle projectSlug releaseVersion path renderWidth rootHash = do
  whenJust rootHash $ \ch -> respondError (InvalidParam "rootHash" (into @Text ch) "Specifying a rootHash is not supported for releases")
  (Project {ownerUserId = projectOwnerUserId, projectId}, Release {squashedCausal = releaseHead}) <- getProjectRelease projectReleaseShortHand
  authZReceipt <- AuthZ.permissionGuard $ AuthZ.checkProjectReleaseRead callerUserId projectId
  let codebaseLoc = Codebase.codebaseLocationForProjectRelease projectOwnerUserId
  let codebase = Codebase.codebaseEnv authZReceipt codebaseLoc
  rt <- Codebase.codebaseRuntime codebase
  Codebase.cachedCodebaseResponse authZReceipt codebaseLoc "project-release-namespaces-by-name" cacheParams releaseHead $ do
    Codebase.runCodebaseTransactionOrRespondError codebase $ do
<<<<<<< HEAD
      ND.namespaceDetails rt (fromMaybe (mempty @Path) path) releaseHead renderWidth `whenNothingM` throwSomeServerError (EntityMissing (ErrorID "missing-namespace") "Namespace could not be found")
=======
      ND.namespaceDetails rt (fromMaybe mempty path) releaseHead renderWidth `whenNothingM` throwSomeServerError (EntityMissing (ErrorID "missing-namespace") "Namespace could not be found")
>>>>>>> 307f7fd0
  where
    cacheParams = [IDs.toText projectReleaseShortHand, tShow path, foldMap (toUrlPiece . Pretty.widthToInt) renderWidth]
    projectReleaseShortHand = ProjectReleaseShortHand {userHandle, projectSlug, releaseVersion}

getProjectReleaseEndpoint ::
  Maybe Session ->
  UserHandle ->
  ProjectSlug ->
  ReleaseVersion ->
  WebApp APIRelease
getProjectReleaseEndpoint (AuthN.MaybeAuthedUserID callerUserId) userHandle projectSlug releaseVersion = do
  addRequestTag "release" (IDs.toText projectReleaseShortHand)
  release <- PG.runTransactionOrRespondError $ do
    release <-
      Q.releaseByProjectReleaseShortHand projectReleaseShortHand
        `whenNothingM` throwError (EntityMissing (ErrorID "missing-project-release") "Release could not be found")
    releaseWithHandle <- forOf releaseUsers_ release \uid -> do
      User.handle <$> UserQ.userByUserId uid `whenNothingM` throwError (EntityMissing (ErrorID "missing-user") "User could not be found")
    releaseWithCausalHashes <- CausalQ.expectCausalHashesByIdsOf releaseCausals_ releaseWithHandle
    pure releaseWithCausalHashes
  _authZReceipt <- AuthZ.permissionGuard $ AuthZ.checkReleaseGet callerUserId release
  pure $ API.releaseToAPIRelease (ProjectShortHand {userHandle, projectSlug}) release
  where
    projectReleaseShortHand = ProjectReleaseShortHand {userHandle, projectSlug, releaseVersion}

-- | Gets the readme for a project release.
getProjectReleaseReadmeEndpoint ::
  Maybe Session ->
  UserHandle ->
  ProjectSlug ->
  ReleaseVersion ->
  WebApp (Cached JSON ReadmeResponse)
getProjectReleaseReadmeEndpoint (AuthN.MaybeAuthedUserID callerUserId) userHandle projectSlug releaseVersion = do
<<<<<<< HEAD
  (project@Project {ownerUserId = projectOwnerUserId}, Release {squashedCausal = releaseHead}) <- getProjectRelease projectReleaseShortHand
  authZReceipt <- AuthZ.permissionGuard $ AuthZ.checkProjectReleaseRead callerUserId project
  let rootPath = mempty @Path
=======
  (Project {ownerUserId = projectOwnerUserId, projectId}, Release {squashedCausal = releaseHead}) <- getProjectRelease projectReleaseShortHand
  authZReceipt <- AuthZ.permissionGuard $ AuthZ.checkProjectReleaseRead callerUserId projectId
  let rootPath = mempty
>>>>>>> 307f7fd0
  let codebaseLoc = Codebase.codebaseLocationForProjectRelease projectOwnerUserId
  let codebase = Codebase.codebaseEnv authZReceipt codebaseLoc
  rt <- Codebase.codebaseRuntime codebase
  Codebase.cachedCodebaseResponse authZReceipt codebaseLoc "get-project-release-doc" cacheParams releaseHead $ do
    Codebase.runCodebaseTransaction codebase $ do
      mayNamespaceDetails <- ND.namespaceDetails rt rootPath releaseHead Nothing
      let mayReadme = do
            NamespaceDetails {readme} <- mayNamespaceDetails
            readme
      pure $ ReadmeResponse {readMe = mayReadme}
  where
    cacheParams = [IDs.toText projectReleaseShortHand]
    projectReleaseShortHand = ProjectReleaseShortHand {userHandle, projectSlug, releaseVersion}

getProjectReleaseNotesEndpoint ::
  Maybe Session ->
  UserHandle ->
  ProjectSlug ->
  ReleaseVersion ->
  WebApp (Cached JSON DocResponse)
getProjectReleaseNotesEndpoint caller userHandle projectSlug releaseVersion = do
  getProjectReleaseDocEndpoint "get-project-release-notes" releaseNotesNames caller userHandle projectSlug releaseVersion
  where
    releaseNotesNames = Set.fromList $ NameSegment <$> ["release_notes", "ReleaseNotes", "releaseNotes", "RELEASE_NOTES"]

getProjectReleaseDocEndpoint ::
  Text ->
  Set NameSegment ->
  Maybe Session ->
  UserHandle ->
  ProjectSlug ->
  ReleaseVersion ->
  WebApp (Cached JSON DocResponse)
getProjectReleaseDocEndpoint cacheKey docNames (AuthN.MaybeAuthedUserID callerUserId) userHandle projectSlug releaseVersion = do
<<<<<<< HEAD
  (project@Project {ownerUserId = projectOwnerUserId}, Release {squashedCausal = releaseHead}) <- getProjectRelease projectReleaseShortHand
  authZReceipt <- AuthZ.permissionGuard $ AuthZ.checkProjectReleaseRead callerUserId project
  let rootPath = mempty @Path
=======
  (Project {ownerUserId = projectOwnerUserId, projectId}, Release {squashedCausal = releaseHead}) <- getProjectRelease projectReleaseShortHand
  authZReceipt <- AuthZ.permissionGuard $ AuthZ.checkProjectReleaseRead callerUserId projectId
  let rootPath = mempty
>>>>>>> 307f7fd0
  let codebaseLoc = Codebase.codebaseLocationForProjectRelease projectOwnerUserId
  let codebase = Codebase.codebaseEnv authZReceipt codebaseLoc
  rt <- Codebase.codebaseRuntime codebase
  Codebase.cachedCodebaseResponse authZReceipt codebaseLoc cacheKey cacheParams releaseHead $ do
    Codebase.runCodebaseTransaction codebase $ do
      doc <- findAndRenderDoc docNames rt rootPath releaseHead Nothing
      pure $ DocResponse {doc}
  where
    cacheParams = [IDs.toText projectReleaseShortHand]
    projectReleaseShortHand = ProjectReleaseShortHand {userHandle, projectSlug, releaseVersion}

listReleasesByProjectEndpoint ::
  Maybe Session ->
  UserHandle ->
  ProjectSlug ->
  Maybe (Cursor ListReleasesCursor) ->
  Maybe Limit ->
  Maybe Query ->
  Maybe API.ReleaseStatusFilter ->
  WebApp (Paged ListReleasesCursor APIRelease)
listReleasesByProjectEndpoint (AuthN.MaybeAuthedUserID callerUserId) userHandle projectSlug mayCursor mayLimit mayVersionPrefix mayStatusFilter = do
  let projectShortHand = ProjectShortHand {userHandle, projectSlug}
  (Project {projectId}) <- PG.runTransactionOrRespondError do
    (Q.projectByShortHand projectShortHand) `whenNothingM` throwError (EntityMissing (ErrorID "project-not-found") ("Project not found: " <> IDs.toText @ProjectShortHand projectShortHand))
  _authZReceipt <- AuthZ.permissionGuard $ AuthZ.checkListReleasesForProject callerUserId projectId
  releases <- PG.runTransaction do
    Q.listReleasesByProject limit mayCursor mayVersionPrefix (fromMaybe defaultStatusFilter mayStatusFilter) projectId
  shareReleases <-
    releases
      & PG.runTransaction . CausalQ.expectCausalHashesByIdsOf (traversed . releaseCausals_)
      <&> fmap
        ( \release ->
            API.releaseToAPIRelease projectShortHand release
        )
  pure $ Paged {items = shareReleases, cursor = nextCursor releases}
  where
    nextCursor :: [Release causal userId] -> Maybe (Cursor ListReleasesCursor)
    nextCursor releases = case releases of
      [] -> Nothing
      releases@(x : xs)
        | length releases < fromIntegral (getLimit limit) -> Nothing
        | otherwise ->
            let Release {version = ReleaseVersion {major, minor, patch}, releaseId} = NonEmpty.last (x :| xs)
             in Just $ Cursor (major, minor, patch, releaseId)

    limit = fromMaybe defaultLimit mayLimit
    defaultLimit = Limit 20
    defaultStatusFilter = AllReleases

-- | Update a release, a release can be updated draft -> published, published -> deprecated or draft -> deprecated.
-- If publishing a release, we also squash the causal for that release, add it to the codebase
-- and add a name-lookup for it.
updateReleaseEndpoint :: Maybe Session -> UserHandle -> ProjectSlug -> ReleaseVersion -> UpdateReleaseRequest -> WebApp ()
updateReleaseEndpoint session userHandle projectSlug releaseVersion UpdateReleaseRequest {status = newStatus} = do
  let projectReleaseShortHand = ProjectReleaseShortHand {userHandle, projectSlug, releaseVersion}
  (Project {projectId}, Release {releaseId}) <- getProjectRelease projectReleaseShortHand
  addRequestTag "project-id" (IDs.toText projectId)
  addRequestTag "release-version" (IDs.toText releaseVersion)
  callerUserId <- AuthN.requireAuthenticatedUser session
  _authZReceipt <- AuthZ.permissionGuard $ AuthZ.checkReleaseUpdate (Just callerUserId) projectId
  PG.runTransactionOrRespondError do
    Q.updateRelease callerUserId releaseId newStatus >>= \case
      Q.UpdateRelease'Success -> pure ()
      Q.UpdateRelease'NotFound -> throwSomeServerError releaseNotFound
      Q.UpdateRelease'CantPublishDeprecated -> throwSomeServerError cantPublishDeprecated
  where
    releaseNotFound = EntityMissing (ErrorID "missing-release") "Release could not be found"
    cantPublishDeprecated = BadRequest "Cannot publish a release which has already been deprecated"

createRelease :: Maybe Session -> UserHandle -> ProjectSlug -> CreateReleaseRequest -> WebApp APIRelease
createRelease session userHandle projectSlug CreateReleaseRequest {releaseVersion, causalHash = PrefixedHash unsquashedCausalHash} = do
  callerUserId <- AuthN.requireAuthenticatedUser session
  project@Project {projectId, ownerUserId} <-
    (`or404` (EntityMissing (ErrorID "project:missing") "Project not found"))
      . PG.runTransaction
      $ Q.projectByShortHand (ProjectShortHand userHandle projectSlug)
  addRequestTag "release-name" (IDs.toText (ReleaseShortHand releaseVersion))
  let codebaseLoc = Codebase.codebaseLocationForProjectRelease ownerUserId
  authZReceipt <- AuthZ.permissionGuard $ AuthZ.checkReleaseCreate callerUserId project
  let codebase = Codebase.codebaseEnv authZReceipt codebaseLoc
  -- Mitigation for the sync bug where sometimes causals get stuck in temp.
  SyncQ.ensureCausalIsFlushed codebase unsquashedCausalHash
  (nlReceipt, squashedCausalId, unsquashedCausalId) <- Codebase.runCodebaseTransactionOrRespondError codebase $ do
    unsquashedCausalId <- Codebase.expectCausalIdByHash unsquashedCausalHash
    unsquashedBranchHashId <- HashQ.expectNamespaceIdsByCausalIdsOf id unsquashedCausalId
    nlReceipt <- NLOps.ensureNameLookupForBranchId unsquashedBranchHashId
    squashedCausalId <-
      ( Codebase.squashCausalAndAddToCodebase unsquashedCausalId
          `whenNothingM` do
            throwSomeServerError (InternalServerError @Text "squash-failed" "Failed to squash causal on release publish")
        )
    pure (nlReceipt, squashedCausalId, unsquashedCausalId)
  -- Separate transaction to ensure squashing and name lookups make progress even on failure.
  Codebase.runCodebaseTransactionOrRespondError codebase $ do
    release <- Q.createRelease nlReceipt projectId releaseVersion squashedCausalId unsquashedCausalId callerUserId
    releaseWithHandles <- forOf releaseUsers_ release \userId -> (fmap User.handle <$> UserQ.userByUserId userId) `whenNothingM` throwError (EntityMissing (ErrorID "user:missing") "Project owner not found")
    releaseWithCausalHashes <- CausalQ.expectCausalHashesByIdsOf releaseCausals_ releaseWithHandles
    User {handle = projectOwnerHandle} <- (UserQ.userByUserId ownerUserId) `whenNothingM` throwError (EntityMissing (ErrorID "user:missing") "Project owner not found")
    let projectShortHand =
          ProjectShortHand
            { userHandle = projectOwnerHandle,
              projectSlug = projectSlug
            }
    pure (releaseToAPIRelease projectShortHand releaseWithCausalHashes)<|MERGE_RESOLUTION|>--- conflicted
+++ resolved
@@ -44,7 +44,6 @@
 import Share.Web.Share.Releases.Types qualified as API
 import Share.Web.Share.Types
 import Share.Web.UCM.Sync.Impl qualified as SyncQ
-import Unison.Codebase.Path (Path)
 import Unison.Codebase.Path qualified as Path
 import Unison.HashQualified qualified as HQ
 import Unison.Name (Name)
@@ -126,11 +125,7 @@
   where
     projectReleaseShortHand = ProjectReleaseShortHand {userHandle, projectSlug, releaseVersion}
 
-<<<<<<< HEAD
-    cacheParams = [IDs.toText projectReleaseShortHand, tShow $ fromMaybe (mempty @Path) relativeTo, tShow $ fromMaybe (mempty @Path) namespace]
-=======
     cacheParams = [IDs.toText projectReleaseShortHand, tShow $ fromMaybe mempty relativeTo, tShow $ fromMaybe mempty namespace]
->>>>>>> 307f7fd0
 
 projectReleaseDefinitionsByNameEndpoint ::
   Maybe Session ->
@@ -151,17 +146,10 @@
   rt <- Codebase.codebaseRuntime codebase
   Codebase.cachedCodebaseResponse authZReceipt codebaseLoc "project-release-definitions-by-name" cacheParams releaseHead $ do
     Codebase.runCodebaseTransaction codebase $ do
-<<<<<<< HEAD
-      ShareBackend.definitionForHQName (fromMaybe (mempty @Path) relativeTo) releaseHead renderWidth (Suffixify False) rt name
-  where
-    projectReleaseShortHand = ProjectReleaseShortHand {userHandle, projectSlug, releaseVersion}
-    cacheParams = [IDs.toText projectReleaseShortHand, HQ.toTextWith Name.toText name, tShow $ fromMaybe (mempty @Path) relativeTo, foldMap toUrlPiece renderWidth]
-=======
       ShareBackend.definitionForHQName (fromMaybe mempty relativeTo) releaseHead renderWidth (Suffixify False) rt name
   where
     projectReleaseShortHand = ProjectReleaseShortHand {userHandle, projectSlug, releaseVersion}
     cacheParams = [IDs.toText projectReleaseShortHand, HQ.toTextWith Name.toText name, tShow $ fromMaybe mempty relativeTo, foldMap toUrlPiece renderWidth]
->>>>>>> 307f7fd0
 
 projectReleaseDefinitionsByHashEndpoint ::
   Maybe Session ->
@@ -184,17 +172,10 @@
   rt <- Codebase.codebaseRuntime codebase
   Codebase.cachedCodebaseResponse authZReceipt codebaseLoc "project-release-definitions-by-hash" cacheParams releaseHead $ do
     Codebase.runCodebaseTransaction codebase $ do
-<<<<<<< HEAD
-      ShareBackend.definitionForHQName (fromMaybe (mempty @Path) relativeTo) releaseHead renderWidth (Suffixify False) rt query
-  where
-    projectReleaseShortHand = ProjectReleaseShortHand {userHandle, projectSlug, releaseVersion}
-    cacheParams = [IDs.toText projectReleaseShortHand, toUrlPiece referent, tShow $ fromMaybe (mempty @Path) relativeTo, foldMap toUrlPiece renderWidth]
-=======
       ShareBackend.definitionForHQName (fromMaybe mempty relativeTo) releaseHead renderWidth (Suffixify False) rt query
   where
     projectReleaseShortHand = ProjectReleaseShortHand {userHandle, projectSlug, releaseVersion}
     cacheParams = [IDs.toText projectReleaseShortHand, toUrlPiece referent, tShow $ fromMaybe mempty relativeTo, foldMap toUrlPiece renderWidth]
->>>>>>> 307f7fd0
 
 projectReleaseTermSummaryEndpoint ::
   Maybe Session ->
@@ -218,11 +199,7 @@
       serveTermSummary ref mayName releaseHead relativeTo renderWidth
   where
     projectReleaseShortHand = ProjectReleaseShortHand {userHandle, projectSlug, releaseVersion}
-<<<<<<< HEAD
-    cacheParams = [IDs.toText projectReleaseShortHand, toUrlPiece ref, maybe "" Name.toText mayName, tShow $ fromMaybe (mempty @Path) relativeTo, foldMap toUrlPiece renderWidth]
-=======
     cacheParams = [IDs.toText projectReleaseShortHand, toUrlPiece ref, maybe "" Name.toText mayName, tShow $ fromMaybe mempty relativeTo, foldMap toUrlPiece renderWidth]
->>>>>>> 307f7fd0
 
 projectReleaseTypeSummaryEndpoint ::
   Maybe Session ->
@@ -246,11 +223,7 @@
       serveTypeSummary ref mayName renderWidth
   where
     projectReleaseShortHand = ProjectReleaseShortHand {userHandle, projectSlug, releaseVersion}
-<<<<<<< HEAD
-    cacheParams = [IDs.toText projectReleaseShortHand, toUrlPiece ref, maybe "" Name.toText mayName, tShow $ fromMaybe (mempty @Path) relativeTo, foldMap toUrlPiece renderWidth]
-=======
     cacheParams = [IDs.toText projectReleaseShortHand, toUrlPiece ref, maybe "" Name.toText mayName, tShow $ fromMaybe mempty relativeTo, foldMap toUrlPiece renderWidth]
->>>>>>> 307f7fd0
 
 projectReleaseFindEndpoint ::
   Maybe Session ->
@@ -266,15 +239,9 @@
   WebApp [(Fuzzy.Alignment, Fuzzy.FoundResult)]
 projectReleaseFindEndpoint (AuthN.MaybeAuthedUserID callerUserId) userHandle projectSlug releaseVersion mayRelativeTo limit renderWidth query searchDependencies rootHash = do
   whenJust rootHash $ \ch -> respondError (InvalidParam "rootHash" (into @Text ch) "Specifying a rootHash is not supported for releases")
-<<<<<<< HEAD
-  let relativeTo = fromMaybe (mempty @Path) mayRelativeTo
-  (project@Project {ownerUserId = projectOwnerUserId}, Release {squashedCausal = releaseHead}) <- getProjectRelease projectReleaseShortHand
-  authZReceipt <- AuthZ.permissionGuard $ AuthZ.checkProjectReleaseRead callerUserId project
-=======
   let relativeTo = fromMaybe mempty mayRelativeTo
   (Project {ownerUserId = projectOwnerUserId, projectId}, Release {squashedCausal = releaseHead}) <- getProjectRelease projectReleaseShortHand
   authZReceipt <- AuthZ.permissionGuard $ AuthZ.checkProjectReleaseRead callerUserId projectId
->>>>>>> 307f7fd0
   let codebaseLoc = Codebase.codebaseLocationForProjectRelease projectOwnerUserId
   let codebase = Codebase.codebaseEnv authZReceipt codebaseLoc
   Codebase.runCodebaseTransaction codebase $ do
@@ -301,11 +268,7 @@
   rt <- Codebase.codebaseRuntime codebase
   Codebase.cachedCodebaseResponse authZReceipt codebaseLoc "project-release-namespaces-by-name" cacheParams releaseHead $ do
     Codebase.runCodebaseTransactionOrRespondError codebase $ do
-<<<<<<< HEAD
-      ND.namespaceDetails rt (fromMaybe (mempty @Path) path) releaseHead renderWidth `whenNothingM` throwSomeServerError (EntityMissing (ErrorID "missing-namespace") "Namespace could not be found")
-=======
       ND.namespaceDetails rt (fromMaybe mempty path) releaseHead renderWidth `whenNothingM` throwSomeServerError (EntityMissing (ErrorID "missing-namespace") "Namespace could not be found")
->>>>>>> 307f7fd0
   where
     cacheParams = [IDs.toText projectReleaseShortHand, tShow path, foldMap (toUrlPiece . Pretty.widthToInt) renderWidth]
     projectReleaseShortHand = ProjectReleaseShortHand {userHandle, projectSlug, releaseVersion}
@@ -339,15 +302,9 @@
   ReleaseVersion ->
   WebApp (Cached JSON ReadmeResponse)
 getProjectReleaseReadmeEndpoint (AuthN.MaybeAuthedUserID callerUserId) userHandle projectSlug releaseVersion = do
-<<<<<<< HEAD
-  (project@Project {ownerUserId = projectOwnerUserId}, Release {squashedCausal = releaseHead}) <- getProjectRelease projectReleaseShortHand
-  authZReceipt <- AuthZ.permissionGuard $ AuthZ.checkProjectReleaseRead callerUserId project
-  let rootPath = mempty @Path
-=======
   (Project {ownerUserId = projectOwnerUserId, projectId}, Release {squashedCausal = releaseHead}) <- getProjectRelease projectReleaseShortHand
   authZReceipt <- AuthZ.permissionGuard $ AuthZ.checkProjectReleaseRead callerUserId projectId
   let rootPath = mempty
->>>>>>> 307f7fd0
   let codebaseLoc = Codebase.codebaseLocationForProjectRelease projectOwnerUserId
   let codebase = Codebase.codebaseEnv authZReceipt codebaseLoc
   rt <- Codebase.codebaseRuntime codebase
@@ -382,15 +339,9 @@
   ReleaseVersion ->
   WebApp (Cached JSON DocResponse)
 getProjectReleaseDocEndpoint cacheKey docNames (AuthN.MaybeAuthedUserID callerUserId) userHandle projectSlug releaseVersion = do
-<<<<<<< HEAD
-  (project@Project {ownerUserId = projectOwnerUserId}, Release {squashedCausal = releaseHead}) <- getProjectRelease projectReleaseShortHand
-  authZReceipt <- AuthZ.permissionGuard $ AuthZ.checkProjectReleaseRead callerUserId project
-  let rootPath = mempty @Path
-=======
   (Project {ownerUserId = projectOwnerUserId, projectId}, Release {squashedCausal = releaseHead}) <- getProjectRelease projectReleaseShortHand
   authZReceipt <- AuthZ.permissionGuard $ AuthZ.checkProjectReleaseRead callerUserId projectId
   let rootPath = mempty
->>>>>>> 307f7fd0
   let codebaseLoc = Codebase.codebaseLocationForProjectRelease projectOwnerUserId
   let codebase = Codebase.codebaseEnv authZReceipt codebaseLoc
   rt <- Codebase.codebaseRuntime codebase
