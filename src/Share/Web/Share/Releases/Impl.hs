--- conflicted
+++ resolved
@@ -238,15 +238,9 @@
   WebApp [(Fuzzy.Alignment, Fuzzy.FoundResult)]
 projectReleaseFindEndpoint (AuthN.MaybeAuthedUserID callerUserId) userHandle projectSlug releaseVersion mayRelativeTo limit renderWidth query searchDependencies rootHash = do
   whenJust rootHash $ \ch -> respondError (InvalidParam "rootHash" (into @Text ch) "Specifying a rootHash is not supported for releases")
-<<<<<<< HEAD
   let relativeTo = fromMaybe mempty mayRelativeTo
-  (project@Project {ownerUserId = projectOwnerUserId}, Release {squashedCausal = releaseHead}) <- getProjectRelease projectReleaseShortHand
-  authZReceipt <- AuthZ.permissionGuard $ AuthZ.checkProjectReleaseRead callerUserId project
-=======
-  let relativeTo = fromMaybe Path.empty mayRelativeTo
-  (Project {ownerUserId = projectOwnerUserId, projectId}, Release {squashedCausal = releaseHead}) <- getProjectRelease projectReleaseShortHand
-  authZReceipt <- AuthZ.permissionGuard $ AuthZ.checkProjectReleaseRead callerUserId projectId
->>>>>>> aeef0e0c
+  (Project {ownerUserId = projectOwnerUserId, projectId}, Release {squashedCausal = releaseHead}) <- getProjectRelease projectReleaseShortHand
+  authZReceipt <- AuthZ.permissionGuard $ AuthZ.checkProjectReleaseRead callerUserId projectId
   let codebaseLoc = Codebase.codebaseLocationForProjectRelease projectOwnerUserId
   let codebase = Codebase.codebaseEnv authZReceipt codebaseLoc
   Codebase.runCodebaseTransaction codebase $ do
@@ -307,15 +301,9 @@
   ReleaseVersion ->
   WebApp (Cached JSON ReadmeResponse)
 getProjectReleaseReadmeEndpoint (AuthN.MaybeAuthedUserID callerUserId) userHandle projectSlug releaseVersion = do
-<<<<<<< HEAD
-  (project@Project {ownerUserId = projectOwnerUserId}, Release {squashedCausal = releaseHead}) <- getProjectRelease projectReleaseShortHand
-  authZReceipt <- AuthZ.permissionGuard $ AuthZ.checkProjectReleaseRead callerUserId project
+  (Project {ownerUserId = projectOwnerUserId, projectId}, Release {squashedCausal = releaseHead}) <- getProjectRelease projectReleaseShortHand
+  authZReceipt <- AuthZ.permissionGuard $ AuthZ.checkProjectReleaseRead callerUserId projectId
   let rootPath = mempty
-=======
-  (Project {ownerUserId = projectOwnerUserId, projectId}, Release {squashedCausal = releaseHead}) <- getProjectRelease projectReleaseShortHand
-  authZReceipt <- AuthZ.permissionGuard $ AuthZ.checkProjectReleaseRead callerUserId projectId
-  let rootPath = Path.empty
->>>>>>> aeef0e0c
   let codebaseLoc = Codebase.codebaseLocationForProjectRelease projectOwnerUserId
   let codebase = Codebase.codebaseEnv authZReceipt codebaseLoc
   rt <- Codebase.codebaseRuntime codebase
@@ -350,15 +338,9 @@
   ReleaseVersion ->
   WebApp (Cached JSON DocResponse)
 getProjectReleaseDocEndpoint cacheKey docNames (AuthN.MaybeAuthedUserID callerUserId) userHandle projectSlug releaseVersion = do
-<<<<<<< HEAD
-  (project@Project {ownerUserId = projectOwnerUserId}, Release {squashedCausal = releaseHead}) <- getProjectRelease projectReleaseShortHand
-  authZReceipt <- AuthZ.permissionGuard $ AuthZ.checkProjectReleaseRead callerUserId project
+  (Project {ownerUserId = projectOwnerUserId, projectId}, Release {squashedCausal = releaseHead}) <- getProjectRelease projectReleaseShortHand
+  authZReceipt <- AuthZ.permissionGuard $ AuthZ.checkProjectReleaseRead callerUserId projectId
   let rootPath = mempty
-=======
-  (Project {ownerUserId = projectOwnerUserId, projectId}, Release {squashedCausal = releaseHead}) <- getProjectRelease projectReleaseShortHand
-  authZReceipt <- AuthZ.permissionGuard $ AuthZ.checkProjectReleaseRead callerUserId projectId
-  let rootPath = Path.empty
->>>>>>> aeef0e0c
   let codebaseLoc = Codebase.codebaseLocationForProjectRelease projectOwnerUserId
   let codebase = Codebase.codebaseEnv authZReceipt codebaseLoc
   rt <- Codebase.codebaseRuntime codebase
