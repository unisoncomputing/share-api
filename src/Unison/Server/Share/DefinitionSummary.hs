{-# LANGUAGE DataKinds #-}
{-# LANGUAGE DeriveAnyClass #-}
{-# LANGUAGE DeriveGeneric #-}
{-# LANGUAGE DuplicateRecordFields #-}
{-# LANGUAGE KindSignatures #-}
{-# LANGUAGE OverloadedStrings #-}
{-# LANGUAGE RecordWildCards #-}
{-# LANGUAGE StandaloneDeriving #-}
{-# LANGUAGE TypeOperators #-}

module Unison.Server.Share.DefinitionSummary
  ( TermSummaryAPI,
    serveTermSummary,
    termSummaryForReferent,
    TermSummary (..),
    TypeSummaryAPI,
    serveTypeSummary,
    typeSummaryForReference,
    TypeSummary (..),
  )
where

import Data.Aeson
import Servant (Capture, QueryParam, (:>))
import Servant.Server (err500)
import Share.Backend qualified as Backend
import Share.Codebase qualified as Codebase
import Share.Codebase.Types (CodebaseM)
import Share.Postgres (QueryM (unrecoverableError))
import Share.Postgres.Hashes.Queries qualified as HashQ
import Share.Postgres.IDs (BranchHashId, CausalId)
import Share.Postgres.NameLookups.Ops qualified as NLOps
import Share.Postgres.NameLookups.Types qualified as NameLookups
import Share.Utils.Logging qualified as Logging
import Share.Web.Errors (ToServerError (..))
<<<<<<< HEAD
=======
import U.Codebase.Referent qualified as V2Referent
>>>>>>> 92203f9b
import Unison.Codebase.Editor.DisplayObject (DisplayObject (..))
import Unison.Codebase.Path qualified as Path
import Unison.Codebase.ShortCausalHash (ShortCausalHash)
import Unison.Codebase.SqliteCodebase.Conversions qualified as CV
import Unison.HashQualified qualified as HQ
import Unison.Name (Name)
<<<<<<< HEAD
import Unison.NameSegment.Internal qualified as NameSegment
=======
import Unison.NameSegment (NameSegment (..))
import Unison.Parser.Ann (Ann)
>>>>>>> 92203f9b
import Unison.Prelude
import Unison.PrettyPrintEnvDecl.Postgres qualified as PPEPostgres
import Unison.Reference (Reference)
import Unison.Reference qualified as Reference
import Unison.Referent (Referent)
import Unison.Server.Syntax (SyntaxText)
import Unison.Server.Types
  ( APIGet,
    TermTag (..),
    TypeTag,
    mayDefaultWidth,
  )
import Unison.ShortHash qualified as SH
import Unison.Symbol (Symbol)
import Unison.Type qualified as Type
import Unison.Util.Pretty (Width)

data SummaryError = MissingSignatureForTerm Reference
  deriving (Show)

instance ToServerError SummaryError where
  toServerError = \case
    MissingSignatureForTerm _reference ->
      ("missing-term-signature", err500)

instance Logging.Loggable SummaryError where
  toLog = \case
    e@(MissingSignatureForTerm {}) ->
      Logging.withSeverity Logging.Error . Logging.showLog $ e

type TermSummaryAPI =
  "definitions"
    :> "terms"
    :> "by-hash"
    :> Capture "hash" Referent
    :> "summary"
    -- Optional name to include in summary.
    -- It's propagated through to the response as-is.
    -- If missing, the short hash will be used instead.
    :> QueryParam "name" Name
    :> QueryParam "rootBranch" ShortCausalHash
    :> QueryParam "relativeTo" Path.Path
    :> QueryParam "renderWidth" Width
    :> APIGet TermSummary

data TermSummary = TermSummary
  { displayName :: HQ.HashQualified Name,
    hash :: SH.ShortHash,
    summary :: DisplayObject SyntaxText SyntaxText,
    tag :: TermTag
  }
  deriving (Generic, Show)

instance ToJSON TermSummary where
  toJSON (TermSummary {..}) =
    object
      [ "displayName" .= displayName,
        "hash" .= hash,
        "summary" .= summary,
        "tag" .= tag
      ]

instance FromJSON TermSummary where
  parseJSON = withObject "TermSummary" $ \o -> do
    displayName <- o .: "displayName"
    hash <- o .: "hash"
    summary <- o .: "summary"
    tag <- o .: "tag"
    pure $ TermSummary {..}

serveTermSummary ::
  Referent ->
  Maybe Name ->
  CausalId ->
  Maybe Path.Path ->
  Maybe Width ->
  CodebaseM e TermSummary
serveTermSummary referent mayName rootCausalId relativeTo mayWidth = do
  rootBranchHashId <- HashQ.expectNamespaceIdsByCausalIdsOf id rootCausalId
  let v2Referent = CV.referent1to2 referent
  sig <-
    Codebase.loadTypeOfReferent v2Referent
      `whenNothingM` unrecoverableError (MissingSignatureForTerm $ V2Referent.toReference v2Referent)
  termSummaryForReferent v2Referent sig mayName rootBranchHashId relativeTo mayWidth

termSummaryForReferent ::
  V2Referent.Referent ->
  Type.Type Symbol Ann ->
  Maybe Name ->
  BranchHashId ->
  Maybe Path.Path ->
  Maybe Width ->
  CodebaseM e TermSummary
termSummaryForReferent referent typeSig mayName rootBranchHashId relativeTo mayWidth = do
  let shortHash = V2Referent.toShortHash referent
  let displayName = maybe (HQ.HashOnly shortHash) HQ.NameOnly mayName
  let relativeToPath = fromMaybe Path.empty relativeTo
<<<<<<< HEAD
  let termReference = Referent.toReference referent
  let v2Referent = Cv.referent1to2 referent
  rootBranchHashId <- HashQ.expectNamespaceIdsByCausalIdsOf id rootCausalId
  sig <- Codebase.loadTypeOfReferent v2Referent
  case sig of
    Nothing ->
      unrecoverableError (MissingSignatureForTerm termReference)
    Just typeSig -> do
      let deps = Type.labeledDependencies typeSig
      namesPerspective <- NLOps.namesPerspectiveForRootAndPath rootBranchHashId (NameLookups.PathSegments . fmap NameSegment.toUnescapedText . Path.toList $ relativeToPath)
      pped <- PPEPostgres.ppedForReferences namesPerspective deps
      let formattedTermSig = Backend.formatSuffixedType pped width typeSig
      let summary = mkSummary termReference formattedTermSig
      tag <- Backend.getTermTag v2Referent typeSig
      pure $ TermSummary displayName shortHash summary tag
=======
  let termReference = V2Referent.toReference referent
  let deps = Type.labeledDependencies typeSig
  namesPerspective <- NLOps.namesPerspectiveForRootAndPath rootBranchHashId (coerce . Path.toList $ relativeToPath)
  pped <- PPEPostgres.ppedForReferences namesPerspective deps
  let formattedTypeSig = Backend.formatSuffixedType pped width typeSig
  let summary = mkSummary termReference formattedTypeSig
  tag <- Backend.getTermTag referent typeSig
  pure $ TermSummary displayName shortHash summary tag
>>>>>>> 92203f9b
  where
    width = mayDefaultWidth mayWidth

    mkSummary reference sig =
      if Reference.isBuiltin reference
        then BuiltinObject sig
        else UserObject sig

type TypeSummaryAPI =
  "definitions"
    :> "types"
    :> "by-hash"
    :> Capture "hash" Reference
    :> "summary"
    -- Optional name to include in summary.
    -- It's propagated through to the response as-is.
    -- If missing, the short hash will be used instead.
    :> QueryParam "name" Name
    :> QueryParam "rootBranch" ShortCausalHash
    :> QueryParam "relativeTo" Path.Path
    :> QueryParam "renderWidth" Width
    :> APIGet TypeSummary

data TypeSummary = TypeSummary
  { displayName :: HQ.HashQualified Name,
    hash :: SH.ShortHash,
    summary :: DisplayObject SyntaxText SyntaxText,
    tag :: TypeTag
  }
  deriving (Generic, Show)

instance ToJSON TypeSummary where
  toJSON (TypeSummary {..}) =
    object
      [ "displayName" .= displayName,
        "hash" .= hash,
        "summary" .= summary,
        "tag" .= tag
      ]

instance FromJSON TypeSummary where
  parseJSON = withObject "TypeSummary" $ \o -> do
    displayName <- o .: "displayName"
    hash <- o .: "hash"
    summary <- o .: "summary"
    tag <- o .: "tag"
    pure $ TypeSummary {..}

serveTypeSummary ::
  Reference ->
  Maybe Name ->
  Maybe Width ->
  CodebaseM e TypeSummary
serveTypeSummary reference mayName mayWidth = do
  typeSummaryForReference reference mayName mayWidth

typeSummaryForReference ::
  Reference ->
  Maybe Name ->
  Maybe Width ->
  CodebaseM e TypeSummary
typeSummaryForReference reference mayName mayWidth = do
  let shortHash = Reference.toShortHash reference
  let displayName = maybe (HQ.HashOnly shortHash) HQ.NameOnly mayName
  tag <- Backend.getTypeTag reference
  displayDecl <- Backend.displayType reference
  let syntaxHeader = Backend.typeToSyntaxHeader width displayName displayDecl
  pure $
    TypeSummary
      { displayName = displayName,
        hash = shortHash,
        summary = bimap Backend.mungeSyntaxText Backend.mungeSyntaxText syntaxHeader,
        tag = tag
      }
  where
    width = mayDefaultWidth mayWidth<|MERGE_RESOLUTION|>--- conflicted
+++ resolved
@@ -33,22 +33,15 @@
 import Share.Postgres.NameLookups.Types qualified as NameLookups
 import Share.Utils.Logging qualified as Logging
 import Share.Web.Errors (ToServerError (..))
-<<<<<<< HEAD
-=======
 import U.Codebase.Referent qualified as V2Referent
->>>>>>> 92203f9b
 import Unison.Codebase.Editor.DisplayObject (DisplayObject (..))
 import Unison.Codebase.Path qualified as Path
 import Unison.Codebase.ShortCausalHash (ShortCausalHash)
 import Unison.Codebase.SqliteCodebase.Conversions qualified as CV
 import Unison.HashQualified qualified as HQ
 import Unison.Name (Name)
-<<<<<<< HEAD
 import Unison.NameSegment.Internal qualified as NameSegment
-=======
-import Unison.NameSegment (NameSegment (..))
 import Unison.Parser.Ann (Ann)
->>>>>>> 92203f9b
 import Unison.Prelude
 import Unison.PrettyPrintEnvDecl.Postgres qualified as PPEPostgres
 import Unison.Reference (Reference)
@@ -146,32 +139,14 @@
   let shortHash = V2Referent.toShortHash referent
   let displayName = maybe (HQ.HashOnly shortHash) HQ.NameOnly mayName
   let relativeToPath = fromMaybe Path.empty relativeTo
-<<<<<<< HEAD
-  let termReference = Referent.toReference referent
-  let v2Referent = Cv.referent1to2 referent
-  rootBranchHashId <- HashQ.expectNamespaceIdsByCausalIdsOf id rootCausalId
-  sig <- Codebase.loadTypeOfReferent v2Referent
-  case sig of
-    Nothing ->
-      unrecoverableError (MissingSignatureForTerm termReference)
-    Just typeSig -> do
-      let deps = Type.labeledDependencies typeSig
-      namesPerspective <- NLOps.namesPerspectiveForRootAndPath rootBranchHashId (NameLookups.PathSegments . fmap NameSegment.toUnescapedText . Path.toList $ relativeToPath)
-      pped <- PPEPostgres.ppedForReferences namesPerspective deps
-      let formattedTermSig = Backend.formatSuffixedType pped width typeSig
-      let summary = mkSummary termReference formattedTermSig
-      tag <- Backend.getTermTag v2Referent typeSig
-      pure $ TermSummary displayName shortHash summary tag
-=======
   let termReference = V2Referent.toReference referent
   let deps = Type.labeledDependencies typeSig
-  namesPerspective <- NLOps.namesPerspectiveForRootAndPath rootBranchHashId (coerce . Path.toList $ relativeToPath)
+  namesPerspective <- NLOps.namesPerspectiveForRootAndPath rootBranchHashId (NameLookups.PathSegments . fmap NameSegment.toUnescapedText . Path.toList $ relativeToPath)
   pped <- PPEPostgres.ppedForReferences namesPerspective deps
   let formattedTypeSig = Backend.formatSuffixedType pped width typeSig
   let summary = mkSummary termReference formattedTypeSig
   tag <- Backend.getTermTag referent typeSig
   pure $ TermSummary displayName shortHash summary tag
->>>>>>> 92203f9b
   where
     width = mayDefaultWidth mayWidth
 
