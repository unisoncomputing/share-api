--- conflicted
+++ resolved
@@ -91,42 +91,17 @@
   Maybe Name ->
   Maybe Width ->
   m TypeSummary
-<<<<<<< HEAD
 serveTypeSummary codeCache reference mayName mayWidth = do
-  typeSummaryForReference codeCache reference mayName mayWidth
-=======
-serveTypeSummary codebase reference mayName mayWidth = do
-  typeSummariesForReferencesOf codebase mayWidth id (reference, mayName)
->>>>>>> f50e678a
+  typeSummariesForReferencesOf codeCache mayWidth id (reference, mayName)
 
 typeSummariesForReferencesOf ::
   (QueryM m) =>
-<<<<<<< HEAD
   CodeCache scope ->
-  Reference ->
-  Maybe Name ->
-  Maybe Width ->
-  m TypeSummary
-typeSummaryForReference codeCache reference mayName mayWidth = do
-  let shortHash = Reference.toShortHash reference
-  let displayName = maybe (HQ.HashOnly shortHash) HQ.NameOnly mayName
-  tag <- Backend.getTypeTagsOf id reference
-  displayDecl <- Backend.displayTypesOf codeCache id reference
-  let syntaxHeader = Backend.typeToSyntaxHeader width displayName displayDecl
-  pure $
-    TypeSummary
-      { displayName = displayName,
-        hash = shortHash,
-        summary = bimap Backend.mungeSyntaxText Backend.mungeSyntaxText syntaxHeader,
-        tag = tag
-      }
-=======
-  Codebase.CodebaseEnv ->
   Maybe Width ->
   Traversal s t (Reference, Maybe Name) TypeSummary ->
   s ->
   m t
-typeSummariesForReferencesOf codebase mayWidth trav s = do
+typeSummariesForReferencesOf codeCache mayWidth trav s = do
   s
     & asListOf trav %%~ \inputs -> do
       let (refs, mayNames) = unzip inputs
@@ -134,11 +109,10 @@
       let displayNames =
             zipWith (\mayName shortHash -> maybe (HQ.HashOnly shortHash) HQ.NameOnly mayName) mayNames shortHashes
       tags <- Backend.getTypeTagsOf traversed refs
-      displayDecls <- Backend.displayTypesOf codebase traversed refs
+      displayDecls <- Backend.displayTypesOf codeCache traversed refs
       let syntaxHeaders =
             zipWith (Backend.typeToSyntaxHeader width) displayNames displayDecls
               <&> bimap Backend.mungeSyntaxText Backend.mungeSyntaxText
       pure $ zipWith4 TypeSummary displayNames shortHashes syntaxHeaders tags
->>>>>>> f50e678a
   where
     width = mayDefaultWidth mayWidth