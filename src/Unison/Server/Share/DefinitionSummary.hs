--- conflicted
+++ resolved
@@ -27,7 +27,6 @@
 import Share.PrettyPrintEnvDecl.Postgres qualified as PPEPostgres
 import U.Codebase.Referent qualified as V2Referent
 import Unison.Codebase.Editor.DisplayObject (DisplayObject (..))
-import Unison.Codebase.Path (Path)
 import Unison.Codebase.Path qualified as Path
 import Unison.Codebase.SqliteCodebase.Conversions qualified as CV
 import Unison.HashQualified qualified as HQ
@@ -71,11 +70,7 @@
 termSummaryForReferent referent typeSig mayName rootBranchHashId relativeTo mayWidth = do
   let shortHash = V2Referent.toShortHash referent
   let displayName = maybe (HQ.HashOnly shortHash) HQ.NameOnly mayName
-<<<<<<< HEAD
-  let relativeToPath = fromMaybe (mempty @Path) relativeTo
-=======
   let relativeToPath = fromMaybe mempty relativeTo
->>>>>>> 307f7fd0
   let termReference = V2Referent.toReference referent
   let deps = Type.labeledDependencies typeSig
   namesPerspective <- NLOps.namesPerspectiveForRootAndPath rootBranchHashId (NameLookups.PathSegments . fmap NameSegment.toUnescapedText . Path.toList $ relativeToPath)
