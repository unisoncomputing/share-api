module Unison.Server.Share.Definitions
  ( displayDefinitionByHQName,
    resolveHQName,
    definitionDependencies,
    termDefinitionByNamesOf,
    typeDefinitionsByNamesOf,
    definitionDependencyResults,
    definitionDependentResults,
  )
where

import Control.Lens hiding ((??))
import Data.Bifoldable (bifoldMap)
import Data.Either (partitionEithers)
import Data.List (zip4)
import Data.List qualified as List
import Data.Map qualified as Map
import Data.Set qualified as Set
import Data.Set.NonEmpty qualified as NESet
import Share.Backend qualified as Backend
import Share.BackgroundJobs.Search.DefinitionSync.Types (TermOrTypeSummary (..))
import Share.Codebase (CodebaseEnv, CodebaseRuntime)
import Share.Codebase qualified as Codebase
<<<<<<< HEAD
import Share.Codebase.Types (CodeCache, CodebaseEnv (..))
=======
import Share.Codebase.Types (CodebaseEnv (..))
import Share.IDs
>>>>>>> af15e26d
import Share.Postgres (QueryM, transactionSpan)
import Share.Postgres qualified as PG
import Share.Postgres.Causal.Queries qualified as CausalQ
import Share.Postgres.IDs (CausalId, ComponentHash (..))
import Share.Postgres.NameLookups.Types (pathToPathSegments)
import Share.Postgres.NamesPerspective.Ops qualified as NPOps
import Share.Postgres.NamesPerspective.Types (NamesPerspective)
import Share.Prelude
import Share.PrettyPrintEnvDecl.Postgres qualified as PPEPostgres
import Share.Utils.Caching.JSON qualified as Caching
import Share.Utils.Data qualified as Data
import Share.Utils.Lens (asListOfDeduped)
import Share.Utils.Logging qualified as Logging
import Share.Web.Share.Types (DefinitionSearchResult (..))
import Unison.Codebase.Editor.DisplayObject (DisplayObject)
import Unison.Codebase.Path (Path)
import Unison.Codebase.Path qualified as Path
import Unison.Codebase.SqliteCodebase.Conversions qualified as CV
import Unison.ConstructorReference (ConstructorReference, GConstructorReference (..))
import Unison.ConstructorReference qualified as ConstructorReference
import Unison.DataDeclaration qualified as DD
import Unison.DataDeclaration.Dependencies qualified as DD
import Unison.HashQualified qualified as HQ
import Unison.HashQualifiedPrime qualified as HQ'
import Unison.LabeledDependency qualified as LD
import Unison.Name (Name)
import Unison.Parser.Ann (Ann)
import Unison.PrettyPrintEnv qualified as PPE
import Unison.PrettyPrintEnvDecl qualified as PPED
import Unison.Reference (TermReference, TypeReference)
import Unison.Reference qualified as Reference
import Unison.Reference qualified as V1
import Unison.Referent qualified as Referent
import Unison.Server.Doc qualified as Doc
import Unison.Server.NameSearch (NameSearch (..))
import Unison.Server.NameSearch qualified as NameSearch
import Unison.Server.NameSearch.Postgres qualified as PGNameSearch
import Unison.Server.QueryResult (QueryResult (..))
import Unison.Server.SearchResult qualified as SR
import Unison.Server.Share.DefinitionSummary qualified as Summary
import Unison.Server.Share.Docs qualified as Docs
import Unison.Server.Types
import Unison.Symbol (Symbol)
import Unison.Syntax.HashQualified qualified as HQ (toText)
import Unison.Term (Term)
import Unison.Term qualified as Term
import Unison.Type (Type)
import Unison.Type qualified as Type
import Unison.Util.List qualified as List
import Unison.Util.Map qualified as Map
import Unison.Util.Pretty (Width)
import Unison.Util.Set qualified as Set

resolveHQName ::
  (QueryM m) =>
  -- | The name, hash, or both, of the definition to display.
  HQ.HashQualified Name ->
  NameSearch m ->
  m (Set LD.LabeledDependency)
resolveHQName name nameSearch = do
  QueryResult {hits} <- hqNameQuery nameSearch [name]
  hits
    & fmap
      ( \case
          SR.Tm (SR.TermResult {referent}) -> LD.TermReferent referent
          SR.Tp (SR.TypeResult {reference}) -> LD.TypeReference reference
      )
    & Set.fromList
    & pure

dependenciesToReferences ::
  Set LD.LabeledDependency ->
  Set (Either Reference.TermReference Reference.TypeReference)
dependenciesToReferences deps =
  deps & Set.mapMaybe \case
    LD.ConReference (ConstructorReference typeRef _) _ -> Just $ Right typeRef
    LD.TypeReference typeRef -> Just $ Right typeRef
    LD.TermReference termRef -> Just $ Left termRef

-- Ideally we'd do this via the database, but we actually _can't_, since the database only
-- stores relationships to components, not specific definitions.
definitionDependencies ::
  (QueryM m) =>
  CodebaseEnv ->
  -- | The name, hash, or both, of the definition to display.
  HQ.HashQualified Name ->
  NameSearch m ->
  m (Set LD.LabeledDependency)
definitionDependencies codebase name nameSearch = do
  definitions <- resolveHQName name nameSearch
  -- Collapse constructor referents into just the containing type.
  let refs =
        definitions
          & dependenciesToReferences
          & Set.mapMaybe \case
            Left (Reference.DerivedId termRefId) -> Just $ Left termRefId
            Right (Reference.DerivedId typeRefId) -> Just $ Right (typeRefId)
            _ -> Nothing
  let refList = Set.toList refs
  refList
    & Codebase.loadV1TypeDeclarationsByRefIdsOf codebase (traversed . _Right)
    >>= Codebase.loadV1TermAndTypeByRefIdsOf codebase (traversed . _Left)
    <&> foldMap \case
      Right Nothing -> mempty
      Right (Just decl) -> DD.labeledDeclTypeDependencies decl
      Left Nothing -> mempty
      Left (Just (term, _)) -> Term.labeledDependencies term
    <&> \results -> Set.difference results definitions -- Don't include any of the definitions we're getting the dependencies of. Sometimes type constructors contain self-references.

-- | Returns all the definitions which the query depends on.
definitionDependencyResults ::
  (QueryM m) =>
  CodebaseEnv ->
  HQ.HashQualified Name ->
  ProjectShortHand ->
  BranchOrReleaseShortHand ->
  NamesPerspective m ->
  Maybe Width ->
  m [DefinitionSearchResult]
definitionDependencyResults codebase hqName project branchRef np mayWidth = do
  let nameSearch = PGNameSearch.nameSearchForPerspective np
  deps <- definitionDependencies codebase hqName nameSearch
  ppe <- PPED.unsuffixifiedPPE <$> PPEPostgres.ppedForReferences np deps
  -- TODO: batchify this
  forMaybe (Set.toList $ dependenciesToReferences deps) \dep -> runMaybeT $ case dep of
    Left termRef -> do
      let referent = Referent.fromTermReference termRef
      let v2Referent = CV.referent1to2 referent
      hqFqn <- hoistMaybe $ PPE.terms ppe referent
      let fqn = HQ'.toName hqFqn
      typ <- MaybeT $ (Codebase.loadTypesOfReferentsOf codebase id (CV.referent1to2 referent))
      summary <- fmap ToTTermSummary . lift $ Summary.termSummaryForReferent v2Referent typ (Just fqn) np mayWidth
      pure $ DefinitionSearchResult {fqn, summary, project, branchRef}
    Right typeRef -> do
      hqFqn <- hoistMaybe $ PPE.types ppe typeRef
      let fqn = HQ'.toName hqFqn
      summary <- fmap ToTTypeSummary . lift $ Summary.typeSummaryForReference codebase typeRef (Just fqn) mayWidth
      pure $ DefinitionSearchResult {fqn, summary, project, branchRef}

-- Ideally we'd do this via the database, but we actually _can't_, since the database only
-- stores relationships to components, not specific definitions.
definitionDependents ::
  (QueryM m) =>
  CodebaseEnv ->
  -- | The name, hash, or both, of the definition to display.
  HQ.HashQualified Name ->
  NameSearch m ->
  m (Set LD.LabeledDependency)
definitionDependents codebase name nameSearch = do
  definitions <- resolveHQName name nameSearch
  -- Collapse constructor referents into just the containing type.
  let componentHashes =
        definitions
          & Set.mapMaybe dependencyToComponentHash
          & Set.toList
  -- Check whether the components we're getting dependents of contain multiple elements.
  containsMultiElementComponent <- any (> 1) <$> Codebase.componentSizeOf traversed componentHashes
  (dependentTerms, dependentTypes) <- fold <$> Codebase.definitionComponentDirectDependentsOf codebase traversed componentHashes
  -- TODO: If the component we're getting dependents of contains multiple elements then we should really
  -- fully load each of the dependents and check whether they depend on the correct component
  -- element, but this going to significantly slow things down and the results will be
  -- _mostly_ right without it, so we can likely put this off until later.
  -- If we end up changing the storage format we may be able to do this check directly in the
  -- DB instead.
  when containsMultiElementComponent do
    Logging.logInfoText "Encountered a multi-element component when getting definition dependents. Results may be inaccurate."
  (termRefIds, typeRefIds) <- PG.pipelined $ do
    termRefIds <- Codebase.expectRefIdsByTermIdsOf traversed (Set.toList dependentTerms)
    typeRefIds <- Codebase.expectRefIdsByTypeIdsOf traversed (Set.toList dependentTypes)
    pure (termRefIds, typeRefIds)
  let termLDs =
        termRefIds
          <&> (LD.TermReference . Reference.DerivedId)
          & Set.fromList
  let typeLDs =
        typeRefIds
          <&> (LD.TypeReference . Reference.DerivedId)
          & Set.fromList
  pure $ Set.difference (termLDs <> typeLDs) definitions
  where
    dependencyToComponentHash :: LD.LabeledDependency -> Maybe ComponentHash
    dependencyToComponentHash = \case
      LD.ConReference (ConstructorReference typeRef _) _ -> do
        ComponentHash . Reference.idToHash <$> Reference.toId typeRef
      LD.TypeReference typeRef -> do
        ComponentHash . Reference.idToHash <$> Reference.toId typeRef
      LD.TermReference termRef -> do
        ComponentHash . Reference.idToHash <$> Reference.toId termRef

-- | Returns all the definitions which depend on the query.
definitionDependentResults ::
  (QueryM m) =>
  CodebaseEnv ->
  HQ.HashQualified Name ->
  ProjectShortHand ->
  BranchOrReleaseShortHand ->
  NamesPerspective m ->
  Maybe Width ->
  m [DefinitionSearchResult]
definitionDependentResults codebase hqName project branchRef np mayWidth = do
  let nameSearch = PGNameSearch.nameSearchForPerspective np
  deps <- definitionDependents codebase hqName nameSearch
  ppe <- PPED.unsuffixifiedPPE <$> PPEPostgres.ppedForReferences np deps
  -- TODO: batchify this
  forMaybe (Set.toList $ dependenciesToReferences deps) \dep -> runMaybeT $ case dep of
    Left termRef -> do
      let referent = Referent.fromTermReference termRef
      let v2Referent = CV.referent1to2 referent
      hqFqn <- hoistMaybe $ PPE.terms ppe referent
      let fqn = HQ'.toName hqFqn
      typ <- MaybeT $ (Codebase.loadTypesOfReferentsOf codebase id (CV.referent1to2 referent))
      summary <- fmap ToTTermSummary . lift $ Summary.termSummaryForReferent v2Referent typ (Just fqn) np mayWidth
      pure $ DefinitionSearchResult {fqn, summary, project, branchRef}
    Right typeRef -> do
      hqFqn <- hoistMaybe $ PPE.types ppe typeRef
      let fqn = HQ'.toName hqFqn
      summary <- fmap ToTTypeSummary . lift $ Summary.typeSummaryForReference codebase typeRef (Just fqn) mayWidth
      pure $ DefinitionSearchResult {fqn, summary, project, branchRef}

-- | Renders a definition for the given name or hash alongside its documentation.
displayDefinitionByHQName ::
  forall m sym.
  (QueryM m) =>
  Codebase.CodebaseEnv ->
  -- | The path representing the user's current namesRoot.
  -- Searches will be limited to definitions within this path, and names will be relative to
  -- this path.
  Path ->
  -- | The root causal to use
  CausalId ->
  Maybe Width ->
  -- | Whether to suffixify bindings in the rendered syntax
  Suffixify ->
  -- | Runtime used to evaluate docs. This should be sandboxed if run on the server.
  CodebaseRuntime sym IO ->
  -- | The name, hash, or both, of the definition to display.
  HQ.HashQualified Name ->
  m DefinitionDisplayResults
displayDefinitionByHQName codebase@(CodebaseEnv {codebaseOwner}) perspective rootCausalId renderWidth suffixifyBindings rt perspectiveQuery = do
  let cacheKey =
        Caching.CacheKey
          { cacheTopic = "displayDefinitionByHQName",
            key = [("perspective", Path.toText perspective), ("suffixify", tShow $ suffixified (suffixifyBindings)), ("hqName", HQ.toText perspectiveQuery), ("width", tShow renderWidth)],
            rootCausalId = Just rootCausalId,
            sandbox = Just codebaseOwner
          }
  Caching.usingJSONCache cacheKey go
  where
    go :: m DefinitionDisplayResults
    go = do
      rootBranchNamespaceHashId <- CausalQ.expectNamespaceIdsByCausalIdsOf id rootCausalId
      initialNP <- NPOps.namesPerspectiveForRootAndPath rootBranchNamespaceHashId (pathToPathSegments perspective)
      (perspectiveNP, query) <-
        NPOps.relocateNamesToMountsOf initialNP traversed perspectiveQuery
          <&> \case
            HQ.NameOnly (perspectiveNP', n) -> (perspectiveNP', HQ.NameOnly n)
            HQ.HashOnly sh -> (initialNP, HQ.HashOnly sh)
            HQ.HashQualified (perspectiveNP', n) sh ->
              (perspectiveNP', HQ.HashQualified n sh)

      -- Bias towards both relative and absolute path to queries,
      -- This allows us to still bias towards definitions outside our namesRoot but within the
      -- same tree;
      -- e.g. if the query is `map` and we're in `base.trunk.List`,
      -- we bias towards `map` and `.base.trunk.List.map` which ensures we still prefer names in
      -- `trunk` over those in other releases.
      -- ppe which returns names fully qualified to the current namesRoot,  not to the codebase root.
      let biases = maybeToList $ HQ.toName query
      let ppedBuilder deps = (PPED.biasTo biases) <$> (PPEPostgres.ppedForReferences perspectiveNP deps)
      let nameSearch = PGNameSearch.nameSearchForPerspective perspectiveNP
      dr@(Backend.DefinitionResults terms types misses) <- mkDefinitionsForQuery rt.codeCache nameSearch [query]
      let width = mayDefaultWidth renderWidth
      let docResultsOf :: forall s t. Traversal s t Name [(HashQualifiedName, UnisonHash, Doc.Doc)] -> s -> m t
          docResultsOf trav s = do
            s
              & asListOf trav %%~ \names -> do
                allDocRefs <- Docs.docsForDefinitionNamesOf codebase perspectiveNP traversed names
                -- TODO: properly batchify this
                for allDocRefs \drs -> renderDocRefs codebase ppedBuilder width rt drs

      let drDeps = Backend.definitionResultsDependencies dr
      termAndTypePPED <- ppedBuilder drDeps
      typeDefinitions <- do
        let fqnTermAndTypePPE = PPED.unsuffixifiedPPE termAndTypePPED
        let typeDisplayObjs = Backend.typesToSyntaxOf suffixifyBindings width termAndTypePPED (Map.asList_ . traversed) types
        let typeRefs = types & imap \ref _ -> ref
        let typeMayNames = typeDisplayObjs & imap \ref _ -> HQ.toName $ PPE.typeNameOrHashOnly fqnTermAndTypePPE ref
        allDocs <- fmap (fromMaybe []) <$> docResultsOf (traversed . _Just) typeMayNames
        let typeInfos = Data.zip4 typeMayNames typeRefs allDocs typeDisplayObjs
        Backend.mkTypeDefinitionsOf termAndTypePPED width traversed typeInfos

      termDefinitions <- do
        let fqnTermAndTypePPE = PPED.unsuffixifiedPPE termAndTypePPED
        let termDisplayObjs = Backend.termsToSyntaxOf suffixifyBindings width termAndTypePPED (Map.asList_ . traversed) terms
        let termRefs = terms & imap \ref _ -> ref
        let termMayNames = termDisplayObjs & imap \ref _ -> HQ.toName $ PPE.termNameOrHashOnly fqnTermAndTypePPE (Referent.Ref ref)
        allDocs <- fmap (fromMaybe []) <$> docResultsOf (traversed . _Just) termMayNames
        let termInfos = Data.zip4 termMayNames termRefs allDocs termDisplayObjs
        Backend.mkTermDefinitionsOf codebase termAndTypePPED width traversed termInfos
      let renderedDisplayTerms = Map.mapKeys Reference.toText termDefinitions
          renderedDisplayTypes = Map.mapKeys Reference.toText typeDefinitions
          renderedMisses = fmap HQ.toText misses
      pure $
        DefinitionDisplayResults
          renderedDisplayTerms
          renderedDisplayTypes
          renderedMisses

renderDocRefs ::
  (QueryM m) =>
  Codebase.CodebaseEnv ->
  PPEDBuilder (m) ->
  Width ->
  CodebaseRuntime sym IO ->
  [TermReference] ->
  m [(HashQualifiedName, UnisonHash, Doc.Doc)]
renderDocRefs _codebase _ppedBuilder _width _rt [] = pure []
renderDocRefs codebase ppedBuilder width rt docRefs = transactionSpan "" mempty do
  eDocs <- for docRefs \ref -> (ref,) <$> (Backend.evalDocRef codebase rt ref)
  let docDeps = foldMap (Doc.dependencies . snd) eDocs <> Set.fromList (LD.TermReference <$> docRefs)
  docsPPED <- ppedBuilder docDeps
  for eDocs \(ref, eDoc) -> do
    let name = Backend.bestNameForTerm @Symbol (PPED.suffixifiedPPE docsPPED) width (Referent.Ref ref)
    let hash = Reference.toText ref
    let renderedDoc = Doc.renderDoc docsPPED eDoc
    pure (name, hash, renderedDoc)

type PPEDBuilder m = Set LD.LabeledDependency -> m PPED.PrettyPrintEnvDecl

-- | Mirrors Backend.definitionsBySuffixes but without doing a suffix search.
mkDefinitionsForQuery ::
  (QueryM m) =>
  CodeCache scope ->
  NameSearch m ->
  [HQ.HashQualified Name] ->
  m Backend.DefinitionResults
mkDefinitionsForQuery codeCache nameSearch query = do
  QueryResult misses results <- hqNameQuery nameSearch query
  let termRefs = Set.toList $ searchResultsToTermRefs results
  -- todo: remember to replace this with getting components directly,
  -- and maybe even remove getComponentLength from Codebase interface altogether
  displayedTerms <- Backend.displayTermsOf codeCache traversed termRefs
  let termsMap = Map.fromList (zip termRefs displayedTerms)
  let typeRefsMap = Data.mapFromSelf . Set.toList $ searchResultsToTypeRefs results
  typesMap <- Backend.displayTypesOf codeCache traversed typeRefsMap
  pure (Backend.DefinitionResults termsMap typesMap misses)
  where
    searchResultsToTermRefs :: [SR.SearchResult] -> Set V1.Reference
    searchResultsToTermRefs results =
      Set.fromList [r | SR.Tm' _ (Referent.Ref r) _ <- results]
    searchResultsToTypeRefs :: [SR.SearchResult] -> Set V1.Reference
    searchResultsToTypeRefs results =
      Set.fromList (mapMaybe f results)
      where
        f :: SR.SearchResult -> Maybe V1.Reference
        f = \case
          SR.Tm' _ (Referent.Con r _) _ -> Just (r ^. ConstructorReference.reference_)
          SR.Tp' _ r _ -> Just r
          _ -> Nothing

-- Nothing means not found
-- Just Left means constructor
-- Just Right means term
termDisplayObjectsByNamesOf ::
  (QueryM m) =>
  CodeCache scope ->
  NamesPerspective m ->
  Traversal s t Name (Maybe (Either ConstructorReference (TermReference, DisplayObject (Type Symbol Ann) (Term Symbol Ann)))) ->
  s ->
  m t
termDisplayObjectsByNamesOf codeCache namesPerspective trav s = do
  s
    & asListOfDeduped trav %%~ \names -> do
      allRefs <- PGNameSearch.termRefsByHQNamesOf namesPerspective traversed (HQ'.NameOnly <$> names)
      let partitionedRefs =
            allRefs <&> \refs ->
              do
                (NESet.nonEmptySet refs)
                <&> NESet.findMin
                <&> \case
                  (Referent.Ref r) -> Right $ (r, r)
                  (Referent.Con r _) -> (Left r)
      Backend.displayTermsOf codeCache (traversed . _Just . _Right . _2) partitionedRefs

termDefinitionByNamesOf ::
  (QueryM m) =>
  CodebaseEnv ->
  PPEDBuilder m ->
  NamesPerspective m ->
  Width ->
  CodebaseRuntime sym IO ->
  Bool ->
  Traversal s t Name (Maybe (Either ConstructorReference TermDefinition)) ->
  s ->
  m t
termDefinitionByNamesOf codebase ppedBuilder namesPerspective width rt includeDocs trav s = do
  s
    & asListOf trav %%~ \allNames -> do
      constructorsAndRendered <- termDisplayObjectsByNamesOf rt.codeCache namesPerspective traversed allNames
      let addName name = \case
            Just (Right (termRef, displayObject)) -> Just (Right (name, termRef, displayObject))
            Just (Left constructorRef) -> Just (Left constructorRef)
            Nothing -> Nothing
      let withNames = zipWith addName allNames constructorsAndRendered
      -- Only the Right values are terms which we're concerned with, the Left values are constructors
      withNames
        & asListOf (traversed . _Just . _Right) %%~ \(refsDO :: [(Name, TermReference, DisplayObject (Type Symbol Ann) (Term Symbol Ann))]) -> do
          let allDeps = refsDO & foldMap \(_name, ref, displayObject) -> termDisplayObjectLabeledDependencies ref displayObject
          pped <- ppedBuilder allDeps
          let (names, refs, dos) = unzip3 refsDO
          allRenderedDocs <-
            if includeDocs
              then do
                allDocRefs <- Docs.docsForDefinitionNamesOf codebase namesPerspective traversed names
                -- TODO: properly batchify this
                for allDocRefs $ renderDocRefs codebase ppedBuilder width rt
              else pure (names $> [])
          let syntaxDOs = snd <$> Backend.termsToSyntaxOf (Suffixify False) width pped traversed (zip refs dos)
          Backend.mkTermDefinitionsOf codebase pped width traversed (zip4 (Just <$> names) refs allRenderedDocs syntaxDOs)

termDisplayObjectLabeledDependencies :: TermReference -> DisplayObject (Type Symbol Ann) (Term Symbol Ann) -> Set LD.LabeledDependency
termDisplayObjectLabeledDependencies termRef displayObject = do
  displayObject
    & bifoldMap (Type.labeledDependencies) (Term.labeledDependencies)
    & Set.insert (LD.TermReference termRef)

typeDisplayObjectsByNamesOf :: (QueryM m) => CodeCache scope -> NamesPerspective m -> Traversal s t Name (Maybe (TypeReference, DisplayObject () (DD.Decl Symbol Ann))) -> s -> m t
typeDisplayObjectsByNamesOf codeCache namesPerspective trav s = do
  s
    & asListOf trav %%~ \names -> do
      foundRefs <- PGNameSearch.typeRefsByHQNamesOf namesPerspective traversed (HQ'.NameOnly <$> names)
      let refs = fmap (\ref -> (ref, ref)) . Set.lookupMin <$> foundRefs
      Backend.displayTypesOf codeCache (traversed . _Just . _2) refs

-- | NOTE: If you're displaying many definitions you should probably generate a single PPED to
-- share among all of them, it would be more efficient than generating a PPED per definition.
typeDefinitionsByNamesOf ::
  (QueryM m) =>
  CodebaseEnv ->
  PPEDBuilder m ->
  NamesPerspective m ->
  Width ->
  CodebaseRuntime sym IO ->
  Bool ->
  Traversal s t Name (Maybe TypeDefinition) ->
  s ->
  m t
typeDefinitionsByNamesOf codebase ppedBuilder namesPerspective width rt includeDocs trav s = do
  s
    & asListOf trav %%~ \allNames -> do
      typeDisplayObjs <- typeDisplayObjectsByNamesOf rt.codeCache namesPerspective traversed allNames
      let addName name = \case
            Just (ref, displayObject) -> Just (name, ref, displayObject)
            Nothing -> Nothing
      let withNames = zipWith addName allNames typeDisplayObjs
      withNames
        & asListOf (traversed . _Just) %%~ \displayInfos -> do
          let (names, refs, displayObjects) = unzip3 displayInfos
          let allDeps = displayInfos & foldMap \(_name, ref, dispObj) -> typeDisplayObjectLabeledDependencies ref dispObj
          pped <- ppedBuilder allDeps
          allRenderedDocs <-
            if includeDocs
              then do
                allDocRefs <- Docs.docsForDefinitionNamesOf codebase namesPerspective traversed names
                -- TODO: properly batchify this
                for allDocRefs $ renderDocRefs codebase ppedBuilder width rt
              else pure (names $> [])
          let syntaxDOs = snd <$> Backend.typesToSyntaxOf (Suffixify False) width pped traversed (zip refs displayObjects)
          Backend.mkTypeDefinitionsOf pped width traversed (zip4 (Just <$> names) refs allRenderedDocs syntaxDOs)

typeDisplayObjectLabeledDependencies :: TypeReference -> DisplayObject () (DD.Decl Symbol Ann) -> Set LD.LabeledDependency
typeDisplayObjectLabeledDependencies typeRef displayObject = do
  displayObject
    & foldMap (DD.labeledDeclDependenciesIncludingSelfAndFieldAccessors typeRef)

hqNameQuery ::
  (QueryM m) =>
  NameSearch m ->
  [HQ.HashQualified Name] ->
  m QueryResult
hqNameQuery NameSearch {typeSearch, termSearch} hqs = do
  -- Split the query into hash-only and hash-qualified-name queries.
  let (hashes, hqnames) = partitionEithers (map HQ'.fromHQ hqs)
  -- Find the terms with those hashes.
  termRefs <-
    filter (not . Set.null . snd) . zip hashes
      <$> traverse
        Codebase.termReferentsByShortHash
        hashes
  -- Find types with those hashes.
  typeRefs <-
    filter (not . Set.null . snd) . zip hashes
      <$> traverse
        Codebase.typeReferencesByShortHash
        hashes
  -- Now do the name queries.
  let mkTermResult sh r = SR.termResult (HQ.HashOnly sh) r Set.empty
      mkTypeResult sh r = SR.typeResult (HQ.HashOnly sh) r Set.empty
      -- Transform the hash results a bit
      termResults =
        (\(sh, tms) -> mkTermResult sh <$> toList tms) <$> termRefs
      typeResults =
        (\(sh, tps) -> mkTypeResult sh <$> toList tps) <$> typeRefs

  -- Now do the actual name query
  resultss <- for hqnames (\name -> liftA2 (<>) (NameSearch.applySearch typeSearch NameSearch.ExactName name) (NameSearch.applySearch termSearch NameSearch.ExactName name))
  let (misses, hits) =
        zipWith
          ( \hqname results ->
              (if null results then Left hqname else Right results)
          )
          hqnames
          resultss
          & partitionEithers
      -- Handle query misses correctly
      missingRefs =
        [ HQ.HashOnly x
          | x <- hashes,
            isNothing (lookup x termRefs) && isNothing (lookup x typeRefs)
        ]
      -- Gather the results
      results =
        List.sort
          . List.uniqueBy SR.toReferent
          . concat
          $ (hits ++ termResults ++ typeResults)
  pure
    QueryResult
      { misses = missingRefs ++ map HQ'.toHQ misses,
        hits = results
      }<|MERGE_RESOLUTION|>--- conflicted
+++ resolved
@@ -21,12 +21,8 @@
 import Share.BackgroundJobs.Search.DefinitionSync.Types (TermOrTypeSummary (..))
 import Share.Codebase (CodebaseEnv, CodebaseRuntime)
 import Share.Codebase qualified as Codebase
-<<<<<<< HEAD
 import Share.Codebase.Types (CodeCache, CodebaseEnv (..))
-=======
-import Share.Codebase.Types (CodebaseEnv (..))
 import Share.IDs
->>>>>>> af15e26d
 import Share.Postgres (QueryM, transactionSpan)
 import Share.Postgres qualified as PG
 import Share.Postgres.Causal.Queries qualified as CausalQ
@@ -140,13 +136,14 @@
 definitionDependencyResults ::
   (QueryM m) =>
   CodebaseEnv ->
+  CodeCache scope ->
   HQ.HashQualified Name ->
   ProjectShortHand ->
   BranchOrReleaseShortHand ->
   NamesPerspective m ->
   Maybe Width ->
   m [DefinitionSearchResult]
-definitionDependencyResults codebase hqName project branchRef np mayWidth = do
+definitionDependencyResults codebase codeCache hqName project branchRef np mayWidth = do
   let nameSearch = PGNameSearch.nameSearchForPerspective np
   deps <- definitionDependencies codebase hqName nameSearch
   ppe <- PPED.unsuffixifiedPPE <$> PPEPostgres.ppedForReferences np deps
@@ -163,7 +160,7 @@
     Right typeRef -> do
       hqFqn <- hoistMaybe $ PPE.types ppe typeRef
       let fqn = HQ'.toName hqFqn
-      summary <- fmap ToTTypeSummary . lift $ Summary.typeSummaryForReference codebase typeRef (Just fqn) mayWidth
+      summary <- fmap ToTTypeSummary . lift $ Summary.typeSummaryForReference codeCache typeRef (Just fqn) mayWidth
       pure $ DefinitionSearchResult {fqn, summary, project, branchRef}
 
 -- Ideally we'd do this via the database, but we actually _can't_, since the database only
@@ -220,13 +217,14 @@
 definitionDependentResults ::
   (QueryM m) =>
   CodebaseEnv ->
+  CodeCache scope ->
   HQ.HashQualified Name ->
   ProjectShortHand ->
   BranchOrReleaseShortHand ->
   NamesPerspective m ->
   Maybe Width ->
   m [DefinitionSearchResult]
-definitionDependentResults codebase hqName project branchRef np mayWidth = do
+definitionDependentResults codebase codeCache hqName project branchRef np mayWidth = do
   let nameSearch = PGNameSearch.nameSearchForPerspective np
   deps <- definitionDependents codebase hqName nameSearch
   ppe <- PPED.unsuffixifiedPPE <$> PPEPostgres.ppedForReferences np deps
@@ -243,7 +241,7 @@
     Right typeRef -> do
       hqFqn <- hoistMaybe $ PPE.types ppe typeRef
       let fqn = HQ'.toName hqFqn
-      summary <- fmap ToTTypeSummary . lift $ Summary.typeSummaryForReference codebase typeRef (Just fqn) mayWidth
+      summary <- fmap ToTTypeSummary . lift $ Summary.typeSummaryForReference codeCache typeRef (Just fqn) mayWidth
       pure $ DefinitionSearchResult {fqn, summary, project, branchRef}
 
 -- | Renders a definition for the given name or hash alongside its documentation.
