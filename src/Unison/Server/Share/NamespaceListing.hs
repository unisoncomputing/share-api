--- conflicted
+++ resolved
@@ -35,7 +35,6 @@
 import Unison.Syntax.NameSegment qualified as NameSegment
 import Unison.Util.Pretty (Width)
 import Unison.Var (Var)
-import Unison.Codebase.Path (Path)
 
 type NamespaceListingAPI =
   "list"
@@ -174,13 +173,8 @@
   -- to look up the namespace listing and present shallow name, so that the
   -- definition "base.List.Nonempty.map", simple has the name "map"
   --
-<<<<<<< HEAD
-  let relativeToPath = fromMaybe (mempty @Path) mayRelativeTo
-  let namespacePath = fromMaybe (mempty @Path) mayNamespaceName
-=======
   let relativeToPath = fromMaybe mempty mayRelativeTo
   let namespacePath = fromMaybe mempty mayNamespaceName
->>>>>>> 307f7fd0
   let path = relativeToPath <> namespacePath
   listingCausal <- MaybeT $ Codebase.loadCausalNamespaceAtPath rootCausalId path
   listingBranch <- lift $ V2Causal.value listingCausal
