cabal-version: 1.12

-- This file has been generated from package.yaml by hpack version 0.36.0.
--
-- see: https://github.com/sol/hpack

name:           share-api
version:        0.1.0.0
description:    Please see the README on GitHub at <https://github.com/githubuser/share-api#readme>
homepage:       https://github.com/unisoncomputing/share-api#readme
bug-reports:    https://github.com/unisoncomputing/share-api/issues
author:         Unison Computing
maintainer:     unison.cloud
copyright:      2024 Unison Computing
license:        MIT
license-file:   LICENSE
build-type:     Simple
extra-source-files:
    README.md

source-repository head
  type: git
  location: https://github.com/unisoncomputing/share-api

library
  exposed-modules:
      Share
      Share.App
      Share.Backend
      Share.BackgroundJobs
      Share.BackgroundJobs.Errors
      Share.BackgroundJobs.Monad
      Share.BackgroundJobs.Search.DefinitionSync
      Share.BackgroundJobs.Search.DefinitionSync.Types
      Share.BackgroundJobs.Workers
      Share.Branch
      Share.Codebase
      Share.Codebase.Types
      Share.Contribution
      Share.Env
      Share.Github
      Share.IDs
      Share.Metrics
      Share.Monitoring
      Share.NamespaceDiffs
      Share.Postgres
      Share.Postgres.Admin
      Share.Postgres.Authorization.Queries
      Share.Postgres.Causal.Conversions
      Share.Postgres.Causal.Queries
      Share.Postgres.Causal.Types
      Share.Postgres.Comments.Queries
      Share.Postgres.Contributions.Queries
      Share.Postgres.Cursors
      Share.Postgres.Definitions.Queries
      Share.Postgres.Definitions.Types
      Share.Postgres.Hashes.Queries
      Share.Postgres.IDs
      Share.Postgres.LooseCode.Queries
      Share.Postgres.Metrics.Queries
      Share.Postgres.NameLookups.Conversions
      Share.Postgres.NameLookups.Ops
      Share.Postgres.NameLookups.Queries
      Share.Postgres.NameLookups.Types
      Share.Postgres.NamespaceDiffs
      Share.Postgres.Ops
      Share.Postgres.Orphans
      Share.Postgres.Patches.Queries
      Share.Postgres.Patches.Types
      Share.Postgres.Projects.Queries
      Share.Postgres.Queries
      Share.Postgres.Refs.Types
      Share.Postgres.Releases.Queries
      Share.Postgres.Search.DefinitionSearch.Queries
      Share.Postgres.Serialization
      Share.Postgres.Sync.Conversions
      Share.Postgres.Sync.Queries
      Share.Postgres.Sync.Types
      Share.Postgres.Tickets.Queries
      Share.Postgres.Users.Queries
      Share.Prelude
      Share.Prelude.Orphans
      Share.Project
      Share.Redis
      Share.Release
      Share.Ticket
      Share.User
      Share.UserProfile
      Share.Utils.API
      Share.Utils.Caching
      Share.Utils.Logging
      Share.Utils.Logging.Types
      Share.Utils.Postgres
      Share.Utils.Servant
      Share.Utils.Servant.Client
      Share.Utils.Servant.PathInfo
      Share.Utils.Servant.RawRequest
      Share.Utils.Unison
      Share.Web.Admin.API
      Share.Web.Admin.Impl
      Share.Web.Admin.Types
      Share.Web.API
      Share.Web.App
      Share.Web.Authentication
      Share.Web.Authentication.AccessToken
      Share.Web.Authentication.HashJWT
      Share.Web.Authentication.JWT
      Share.Web.Authentication.Types
      Share.Web.Authorization
      Share.Web.Authorization.Types
      Share.Web.Errors
      Share.Web.Impl
      Share.Web.Local.API
      Share.Web.Local.Impl
      Share.Web.OAuth.Clients
      Share.Web.OAuth.Impl
      Share.Web.Share.API
      Share.Web.Share.Branches.API
      Share.Web.Share.Branches.Impl
      Share.Web.Share.Branches.Types
      Share.Web.Share.CodeBrowsing.API
      Share.Web.Share.Comments
      Share.Web.Share.Comments.API
      Share.Web.Share.Comments.Impl
      Share.Web.Share.Comments.Types
      Share.Web.Share.Contributions.API
      Share.Web.Share.Contributions.Impl
      Share.Web.Share.Contributions.MergeDetection
      Share.Web.Share.Contributions.Types
      Share.Web.Share.DefinitionSearch
      Share.Web.Share.Diffs.Impl
      Share.Web.Share.Diffs.Types
      Share.Web.Share.Impl
      Share.Web.Share.Projects.API
      Share.Web.Share.Projects.Impl
      Share.Web.Share.Projects.Types
      Share.Web.Share.Releases.API
      Share.Web.Share.Releases.Impl
      Share.Web.Share.Releases.Types
      Share.Web.Share.Tickets.API
      Share.Web.Share.Tickets.Impl
      Share.Web.Share.Tickets.Types
      Share.Web.Share.Types
      Share.Web.Support.API
      Share.Web.Support.Impl
      Share.Web.Support.Types
      Share.Web.Support.Zendesk
      Share.Web.Types
      Share.Web.UCM.Projects.Impl
      Share.Web.UCM.Sync.HashJWT
      Share.Web.UCM.Sync.Impl
      Share.Web.UCM.Sync.Types
      Unison.PrettyPrintEnvDecl.Postgres
      Unison.Server.NameSearch.Postgres
      Unison.Server.Share.Definitions
      Unison.Server.Share.DefinitionSummary
      Unison.Server.Share.DefinitionSummary.Types
      Unison.Server.Share.Docs
      Unison.Server.Share.FuzzyFind
      Unison.Server.Share.NamespaceDetails
      Unison.Server.Share.NamespaceListing
      Unison.Server.Share.RenderDoc
  hs-source-dirs:
      src
  default-extensions:
      ApplicativeDo
      BangPatterns
      BlockArguments
      DeriveFunctor
      DeriveGeneric
      DeriveFoldable
      DeriveTraversable
      DerivingStrategies
      DerivingVia
      DuplicateRecordFields
      DoAndIfThenElse
      FlexibleContexts
      FlexibleInstances
      GeneralizedNewtypeDeriving
      LambdaCase
      MultiParamTypeClasses
      NamedFieldPuns
      OverloadedStrings
      PatternSynonyms
      RankNTypes
      ScopedTypeVariables
      TupleSections
      TypeApplications
      ViewPatterns
      QuasiQuotes
      BlockArguments
      QuasiQuotes
      ImportQualifiedPost
<<<<<<< HEAD
      OverloadedRecordDot
  ghc-options: -Wall -Werror -Wno-name-shadowing -Wno-type-defaults -Wno-missing-pattern-synonym-signatures -fprint-expanded-synonyms -fwrite-ide-info -O2 -funbox-strict-fields
=======
  ghc-options: -Wall -Werror -Wname-shadowing -Wno-type-defaults -Wno-missing-pattern-synonym-signatures -fprint-expanded-synonyms -fwrite-ide-info -O2 -funbox-strict-fields
>>>>>>> 15161e15
  build-depends:
      Diff
    , MonadRandom
    , aeson
    , async
    , base >=4.7 && <5
    , base64-bytestring
    , bifunctors
    , binary
    , binary-instances
    , bytes
    , bytestring
    , case-insensitive
    , clock
    , containers
    , cookie
    , cryptonite
    , data-default
    , either
    , extra
    , fast-logger
    , filepath
    , free
    , fuzzyfind
    , generic-lens
    , hasql
    , hasql-interpolate
    , hasql-pool
    , hedis
    , here
    , http-api-data
    , http-client
    , http-client-tls
    , http-media
    , http-types
    , jose
    , ki-unlifted
    , lens
    , megaparsec
    , memory
    , mmorph
    , monad-validate
    , monoidal-containers
    , mtl
    , network
    , network-simple
    , network-uri
    , nonempty-containers
    , parallel
    , parser-combinators
    , pem
    , prometheus-client
    , prometheus-metrics-ghc
    , random
    , raven-haskell
    , safe
    , semialign
    , servant
    , servant-auth
    , servant-client
    , servant-server
    , share-auth
    , share-utils
    , stm
    , stm-chans
    , stm-conduit
    , text
    , these
    , time
    , tls
    , transformers
    , unison-codebase
    , unison-codebase-sqlite
    , unison-codebase-sqlite-hashing-v2
    , unison-core
    , unison-core1
    , unison-hash
    , unison-hashing-v2
    , unison-parser-typechecker
    , unison-prelude
    , unison-pretty-printer
    , unison-share-api
    , unison-share-projects-api
    , unison-sqlite
    , unison-syntax
    , unison-util-base32hex
    , unison-util-cache
    , unison-util-relation
    , unison-util-serialization
    , unliftio
    , unordered-containers
    , uuid
    , vault
    , vector
    , wai
    , wai-cors
    , wai-extra
    , wai-middleware-prometheus
    , warp
    , witch
    , witherable
    , x509
    , x509-store
  default-language: Haskell2010

executable share-api
  main-is: Main.hs
  other-modules:
      Env
      Paths_share_api
  hs-source-dirs:
      app
  default-extensions:
      ApplicativeDo
      BangPatterns
      BlockArguments
      DeriveFunctor
      DeriveGeneric
      DeriveFoldable
      DeriveTraversable
      DerivingStrategies
      DerivingVia
      DuplicateRecordFields
      DoAndIfThenElse
      FlexibleContexts
      FlexibleInstances
      GeneralizedNewtypeDeriving
      LambdaCase
      MultiParamTypeClasses
      NamedFieldPuns
      OverloadedStrings
      PatternSynonyms
      RankNTypes
      ScopedTypeVariables
      TupleSections
      TypeApplications
      ViewPatterns
      QuasiQuotes
      BlockArguments
      QuasiQuotes
      ImportQualifiedPost
<<<<<<< HEAD
      OverloadedRecordDot
  ghc-options: -Wall -Werror -Wno-name-shadowing -Wno-type-defaults -Wno-missing-pattern-synonym-signatures -fprint-expanded-synonyms -fwrite-ide-info -O2 -funbox-strict-fields -threaded -rtsopts "-with-rtsopts=-N -A32m -qn2 -T"
=======
  ghc-options: -Wall -Werror -Wname-shadowing -Wno-type-defaults -Wno-missing-pattern-synonym-signatures -fprint-expanded-synonyms -fwrite-ide-info -O2 -funbox-strict-fields -threaded -rtsopts "-with-rtsopts=-N -A32m -qn2 -T"
>>>>>>> 15161e15
  build-depends:
      Diff
    , MonadRandom
    , aeson
    , async
    , base >=4.7 && <5
    , base64-bytestring
    , bifunctors
    , binary
    , binary-instances
    , bytes
    , bytestring
    , case-insensitive
    , clock
    , containers
    , cookie
    , cryptonite
    , data-default
    , either
    , extra
    , fast-logger
    , filepath
    , free
    , fuzzyfind
    , generic-lens
    , hasql
    , hasql-interpolate
    , hasql-pool
    , hedis
    , here
    , http-api-data
    , http-client
    , http-client-tls
    , http-media
    , http-types
    , jose
    , ki-unlifted
    , lens
    , megaparsec
    , memory
    , mmorph
    , monad-validate
    , monoidal-containers
    , mtl
    , network
    , network-simple
    , network-uri
    , nonempty-containers
    , parallel
    , parser-combinators
    , pem
    , prometheus-client
    , prometheus-metrics-ghc
    , random
    , raven-haskell
    , safe
    , semialign
    , servant
    , servant-auth
    , servant-client
    , servant-server
    , share-api
    , share-auth
    , share-utils
    , stm
    , stm-chans
    , stm-conduit
    , text
    , these
    , time
    , tls
    , transformers
    , unison-codebase
    , unison-codebase-sqlite
    , unison-codebase-sqlite-hashing-v2
    , unison-core
    , unison-core1
    , unison-hash
    , unison-hashing-v2
    , unison-parser-typechecker
    , unison-prelude
    , unison-pretty-printer
    , unison-share-api
    , unison-share-projects-api
    , unison-sqlite
    , unison-syntax
    , unison-util-base32hex
    , unison-util-cache
    , unison-util-relation
    , unison-util-serialization
    , unliftio
    , unordered-containers
    , uuid
    , vault
    , vector
    , wai
    , wai-cors
    , wai-extra
    , wai-middleware-prometheus
    , warp
    , witch
    , witherable
    , x509
    , x509-store
  default-language: Haskell2010<|MERGE_RESOLUTION|>--- conflicted
+++ resolved
@@ -191,12 +191,8 @@
       BlockArguments
       QuasiQuotes
       ImportQualifiedPost
-<<<<<<< HEAD
       OverloadedRecordDot
-  ghc-options: -Wall -Werror -Wno-name-shadowing -Wno-type-defaults -Wno-missing-pattern-synonym-signatures -fprint-expanded-synonyms -fwrite-ide-info -O2 -funbox-strict-fields
-=======
   ghc-options: -Wall -Werror -Wname-shadowing -Wno-type-defaults -Wno-missing-pattern-synonym-signatures -fprint-expanded-synonyms -fwrite-ide-info -O2 -funbox-strict-fields
->>>>>>> 15161e15
   build-depends:
       Diff
     , MonadRandom
@@ -338,12 +334,8 @@
       BlockArguments
       QuasiQuotes
       ImportQualifiedPost
-<<<<<<< HEAD
       OverloadedRecordDot
-  ghc-options: -Wall -Werror -Wno-name-shadowing -Wno-type-defaults -Wno-missing-pattern-synonym-signatures -fprint-expanded-synonyms -fwrite-ide-info -O2 -funbox-strict-fields -threaded -rtsopts "-with-rtsopts=-N -A32m -qn2 -T"
-=======
   ghc-options: -Wall -Werror -Wname-shadowing -Wno-type-defaults -Wno-missing-pattern-synonym-signatures -fprint-expanded-synonyms -fwrite-ide-info -O2 -funbox-strict-fields -threaded -rtsopts "-with-rtsopts=-N -A32m -qn2 -T"
->>>>>>> 15161e15
   build-depends:
       Diff
     , MonadRandom
